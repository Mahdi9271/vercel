// Native
const { parse } = require('url')
const http = require('http')
const https = require('https')

// Packages
const Sema = require('async-sema')
const fetch = require('node-fetch')
<<<<<<< HEAD
const {version} = require('../../../util/pkg')
const createOutput = require('../../../util/output')

// TODO: Don't limit to canary
const USE_HTTP2 = version.indexOf('canary') > -1
=======
// const {version} = require('../../../util/pkg')
const createOutput = require('../../../util/output')

// TODO: Don't limit to canary
// const USE_HTTP2 = version.indexOf('canary') > -1
const USE_HTTP2 = false
>>>>>>> 26e99220
const MAX_REQUESTS_PER_CONNECTION = 1000

let JsonBody, StreamBody, context

if (USE_HTTP2) {
  ({ JsonBody, StreamBody, context } = require('fetch-h2'))

  // this requires `--no-warnings` to be passed to node.js to work
  process.on('warning', function (warn) {
    if (warn.message.includes('http2')) {
      // ignore warnings about http2, we know node!
    } else {
      console.warn(warn.message);
    }
  });
}

/**
 * Returns a `fetch` version with a similar
 * API to the browser's configured with a
 * HTTP2 agent.
 *
 * It encodes `body` automatically as JSON.
 *
 * @param {String} host
 * @return {Function} fetch
 */

module.exports = class Agent {
  constructor(url, { tls = true, debug } = {}) {
    if (USE_HTTP2) {
      // We use multiple contexts because each context represent one connection
      // With nginx, we're limited to 1000 requests before a connection is closed
      // http://nginx.org/en/docs/http/ngx_http_v2_module.html#http2_max_requests
      // To get arround this, we keep track of requests made on a connection. when we're about to hit 1000
      // we start up a new connection, and re-route all future traffic through the new connection
      // and when the final request from the old connection resolves, we auto-close the old connection
      this._contexts = [context()]
      this._currContext = this._contexts[0]
      this._currContext.fetchesMade = 0
      this._currContext.ongoingFetches = 0
    }

    this._url = url
    const parsed = parse(url)
    this._protocol = parsed.protocol
    this._sema = new Sema(20)
    this._output = createOutput({ debug })
    if (tls) {
      this._initAgent()
    }
  }

  _initAgent() {
    const module = this._protocol === 'https:' ? https : http
    this._agent = new module.Agent({
      keepAlive: true,
      keepAliveMsecs: 10000,
      maxSockets: 8
    }).on('error', err => this._onError(err, this._agent))
  }

  _onError(err, agent) {
    const { debug } = this._output
    debug(`Agent connection error ${err}\n${err.stack}`)
    if (this._agent === agent) {
      this._agent = null
    }
  }

  setConcurrency({maxStreams, capacity}) {
    this._sema = new Sema(maxStreams || 20, {capacity})
  }

  async fetch(path, opts = {}) {
    const { debug } = this._output
    await this._sema.v()

    let currentContext;

    if (USE_HTTP2) {
      this._currContext.fetchesMade++;
      if(this._currContext.fetchesMade >= MAX_REQUESTS_PER_CONNECTION) {
        const ctx = context()
        ctx.fetchesMade = 1
        ctx.ongoingFetches = 0
        this._contexts.push(ctx)
        this._currContext = ctx
      }

      // If we're changing contexts, we don't want to record the ongoingFetch on the old context
      // That'll cause an off-by-one error when trying to close the old socket later
      this._currContext.ongoingFetches++;
      currentContext = this._currContext

      debug(`Total requests made on socket #${this._contexts.length}: ${this._currContext.fetchesMade}`)
      debug(`Concurrent requests on socket #${this._contexts.length}: ${this._currContext.ongoingFetches}`)
    }

    if (!this._agent) {
      debug('Re-initializing agent')
      this._initAgent()
    }

    const { body } = opts
    if (this._agent) {
      opts.agent = this._agent
    }

    if (body && typeof body === 'object' && typeof body.pipe !== 'function') {
      opts.headers['Content-Type'] = 'application/json'
      if (USE_HTTP2) {
        opts.body = new JsonBody(body)
      } else {
        opts.body = JSON.stringify(body)
      }
    }

    if (USE_HTTP2 && body && typeof body === 'object' && typeof body.pipe === 'function') {
      opts.body = new StreamBody(body)
    }

    if (!USE_HTTP2 && opts.body && typeof body.pipe !== 'function') {
      opts.headers['Content-Length'] = Buffer.byteLength(opts.body)
    }

    const handleCompleted = async (res) => {
      if (USE_HTTP2) {
        currentContext.ongoingFetches--;
        if(currentContext !== this._currContext && currentContext.ongoingFetches <= 0) {
          // We've completely moved on to a new socket
          // close the old one

          // TODO: Fix race condition:
          // If the response is a stream, and the server is still streaming data
          // we should check if the stream has closed before disconnecting
          // hasCompleted CAN technically be called before the res body stream is closed
          debug('Closing old socket')
          currentContext.disconnect(this._url)
        }
      }
      this._sema.p()
      return res
    }

    if (USE_HTTP2) {
      // We have to set the `host` manually when using http2
      opts.headers.host = this._url.replace(/^https?:\/\//, '')
      return currentContext.fetch(this._url + path, opts)
        .then(res => handleCompleted(res) || res)
        .catch(err => {
          handleCompleted()
          throw err
        })
    } else {
      return fetch(this._url + path, opts)
        .then(res => this._sema.p() || res)
        .catch(err => {
          this._sema.p()
          throw err
        })
    }
  }

  close() {
    const { debug } = this._output
    debug('Closing agent')

    if (this._agent) {
      this._agent.destroy()
    }
    if (USE_HTTP2) {
      this._currContext.disconnect(this._url)
    }
  }
}<|MERGE_RESOLUTION|>--- conflicted
+++ resolved
@@ -6,20 +6,12 @@
 // Packages
 const Sema = require('async-sema')
 const fetch = require('node-fetch')
-<<<<<<< HEAD
-const {version} = require('../../../util/pkg')
-const createOutput = require('../../../util/output')
-
-// TODO: Don't limit to canary
-const USE_HTTP2 = version.indexOf('canary') > -1
-=======
 // const {version} = require('../../../util/pkg')
 const createOutput = require('../../../util/output')
 
 // TODO: Don't limit to canary
 // const USE_HTTP2 = version.indexOf('canary') > -1
 const USE_HTTP2 = false
->>>>>>> 26e99220
 const MAX_REQUESTS_PER_CONNECTION = 1000
 
 let JsonBody, StreamBody, context
