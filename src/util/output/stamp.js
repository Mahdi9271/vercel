--- conflicted
+++ resolved
@@ -1,9 +1,5 @@
-<<<<<<< HEAD
-const elapsed = require('./elapsed')
-=======
 // @flow
 import elapsed from './elapsed'
->>>>>>> 26e99220
 
 // Returns a time delta with the right color
 // example: `[103ms]`
