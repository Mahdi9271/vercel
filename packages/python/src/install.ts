--- conflicted
+++ resolved
@@ -77,11 +77,7 @@
     const out = stdout.trim();
     return out || null;
   } catch (err) {
-<<<<<<< HEAD
-    debug('Failed to resolve Python global scripts directory');
-=======
     debug('Failed to resolve Python global scripts directory', err);
->>>>>>> 6142e863
     return null;
   }
 }
@@ -97,11 +93,7 @@
     const out = stdout.trim();
     return out || null;
   } catch (err) {
-<<<<<<< HEAD
-    debug('Failed to resolve Python user scripts directory');
-=======
     debug('Failed to resolve Python user scripts directory', err);
->>>>>>> 6142e863
     return null;
   }
 }
@@ -128,10 +120,6 @@
     uvBin = await getUvBinaryOrInstall(pythonPath);
   } catch (err) {
     console.log('Failed to install uv, falling back to pip');
-<<<<<<< HEAD
-    // fall through to pip
-=======
->>>>>>> 6142e863
   }
 
   if (uvBin) {
@@ -191,14 +179,7 @@
       if (fs.existsSync(uvPath)) return uvPath;
     }
   } catch (err) {
-<<<<<<< HEAD
-    debug('Failed to resolve Python global scripts directory');
-=======
-    debug(
-      "Failed to resolve uv from interpreter's global scripts directory",
-      err
-    );
->>>>>>> 6142e863
+    debug('Failed to resolve Python global scripts directory', err);
   }
 
   // Interpreter's user scripts dir
@@ -209,14 +190,7 @@
       if (fs.existsSync(uvPath)) return uvPath;
     }
   } catch (err) {
-<<<<<<< HEAD
-    debug('Failed to resolve Python user scripts directory');
-=======
-    debug(
-      "Failed to resolve uv from interpreter's user scripts directory",
-      err
-    );
->>>>>>> 6142e863
+    debug('Failed to resolve Python user scripts directory', err);
   }
 
   // Common fallbacks
@@ -232,13 +206,8 @@
     for (const p of candidates) {
       if (fs.existsSync(p)) return p;
     }
-<<<<<<< HEAD
-  } catch {
-    // ignore
-=======
   } catch (err) {
     debug('Failed to resolve uv fallback paths', err);
->>>>>>> 6142e863
   }
 
   return null;
@@ -354,7 +323,6 @@
     filePath,
     ...args,
   ]);
-<<<<<<< HEAD
 }
 
 export async function exportRequirementsFromUv(
@@ -439,6 +407,4 @@
   await fs.promises.writeFile(outPath, stdout);
   debug(`Exported pipfile requirements to ${outPath}`);
   return outPath;
-=======
->>>>>>> 6142e863
 }