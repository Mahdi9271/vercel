--- conflicted
+++ resolved
@@ -1,9 +1,4 @@
-<<<<<<< HEAD
-import * as fs from 'fs';
-=======
 import fs from 'fs';
-import execa from 'execa';
->>>>>>> e8263b6e
 import { promisify } from 'util';
 import { join, dirname, basename } from 'path';
 import {
@@ -141,7 +136,7 @@
       ? fsFiles[join(entryDirectory, 'requirements.txt')].fsPath
       : fsFiles['requirements.txt'].fsPath;
   } else {
-    // Try to generate a pinned requirements file from lockfiles (UV/Pipenv/Poetry/PDM/pyproject)
+    // Try to generate a pinned requirements file from lockfiles (UV/Pipenv/Poetry/pyproject)
     requirementsTxtPath = await maybeGenerateRequirements({
       entryDirectory,
       vendorBaseDir,
