import fs from 'fs';
import execa from 'execa';
import { promisify } from 'util';
import { join, dirname, basename } from 'path';
import {
  getWriteableDirectory,
  download,
  glob,
  Lambda,
  FileBlob,
  shouldServe,
  debug,
  NowBuildError,
  type BuildOptions,
  type GlobOptions,
  type BuildV3,
  type Files,
} from '@vercel/build-utils';
import {
  installRequirement,
  installRequirementsFile,
  resolveVendorDir,
} from './install';
import { getLatestPythonVersion, getSupportedPythonVersion } from './version';

const readFile = promisify(fs.readFile);
const writeFile = promisify(fs.writeFile);

async function pipenvConvert(
  cmd: string,
  srcDir: string,
  env?: NodeJS.ProcessEnv
) {
  debug('Running pipfile2req...');
  try {
    const out = await execa.stdout(cmd, [], {
      cwd: srcDir,
      env,
    });
    debug('Contents of requirements.txt is: ' + out);
    fs.writeFileSync(join(srcDir, 'requirements.txt'), out);
  } catch (err) {
    console.log('Failed to run "pipfile2req"');
    throw err;
  }
}

export const version = 3;

export async function downloadFilesInWorkPath({
  entrypoint,
  workPath,
  files,
  meta = {},
}: Pick<BuildOptions, 'entrypoint' | 'workPath' | 'files' | 'meta'>) {
  debug('Downloading user files...');
  let downloadedFiles = await download(files, workPath, meta);
  if (meta.isDev) {
    // Old versions of the CLI don't assign this property
    const { devCacheDir = join(workPath, '.now', 'cache') } = meta;
    const destCache = join(devCacheDir, basename(entrypoint, '.py'));
    await download(downloadedFiles, destCache);
    downloadedFiles = await glob('**', destCache);
    workPath = destCache;
  }
  return workPath;
}

export const build: BuildV3 = async ({
  workPath,
  files: originalFiles,
  entrypoint,
  meta = {},
  config,
}) => {
  let pythonVersion = getLatestPythonVersion(meta);

  workPath = await downloadFilesInWorkPath({
    workPath,
    files: originalFiles,
    entrypoint,
    meta,
  });

  try {
    // See: https://stackoverflow.com/a/44728772/376773
    //
    // The `setup.cfg` is required for `vercel dev` on MacOS, where without
    // this file being present in the src dir then this error happens:
    //
    // distutils.errors.DistutilsOptionError: must supply either home
    // or prefix/exec-prefix -- not both
    if (meta.isDev) {
      const setupCfg = join(workPath, 'setup.cfg');
      await writeFile(setupCfg, '[install]\nprefix=\n');
    }
  } catch (err) {
    console.log('Failed to create "setup.cfg" file');
    throw err;
  }

  let fsFiles = await glob('**', workPath);
  const entryDirectory = dirname(entrypoint);

  const hasReqLocal = !!fsFiles[join(entryDirectory, 'requirements.txt')];
  const hasReqGlobal = !!fsFiles['requirements.txt'];

  const pipfileLockDir = fsFiles[join(entryDirectory, 'Pipfile.lock')]
    ? join(workPath, entryDirectory)
    : fsFiles['Pipfile.lock']
      ? workPath
      : null;
  const pipfileDir = fsFiles[join(entryDirectory, 'Pipfile')]
    ? join(workPath, entryDirectory)
    : fsFiles['Pipfile']
      ? workPath
      : null;

  if (!hasReqLocal && !hasReqGlobal && (pipfileLockDir || pipfileDir)) {
    if (pipfileLockDir) {
      debug('Found "Pipfile.lock"');
    } else {
      debug('Found "Pipfile"');
    }

    if (pipfileLockDir) {
      let lock: {
        _meta?: {
          requires?: {
            python_version?: string;
          };
        };
      } = {};
      try {
        const json = await readFile(
          join(pipfileLockDir, 'Pipfile.lock'),
          'utf8'
        );
        lock = JSON.parse(json);
      } catch (err) {
        throw new NowBuildError({
          code: 'INVALID_PIPFILE_LOCK',
          message: 'Unable to parse Pipfile.lock',
        });
      }
      pythonVersion = getSupportedPythonVersion({
        isDev: meta.isDev,
        pipLockPythonVersion: lock?._meta?.requires?.python_version,
      });
    }

    if (!hasReqLocal && !hasReqGlobal) {
      // Convert Pipenv.Lock to requirements.txt.
      // We use a different`workPath` here because we want `pipfile-requirements` and it's dependencies
      // to not be part of the lambda environment. By using pip's `--target` directive we can isolate
      // it into a separate folder.
      const tempDir = await getWriteableDirectory();
      await installRequirement({
        pythonPath: pythonVersion.pythonPath,
        pipPath: pythonVersion.pipPath,
        dependency: 'pipfile-requirements',
        version: '0.3.0',
        workPath: tempDir,
        meta,
        args: ['--no-warn-script-location'],
      });

      // Scope PYTHONPATH to the conversion step only, and point at the vendor dir
      const tempVendorDir = join(tempDir, resolveVendorDir());
      const envForConvert = { ...process.env, PYTHONPATH: tempVendorDir };
      const convertCmd =
        process.platform === 'win32'
          ? join(tempVendorDir, 'Scripts', 'pipfile2req.exe')
          : join(tempVendorDir, 'bin', 'pipfile2req');
      await pipenvConvert(
        convertCmd,
        pipfileLockDir || pipfileDir!,
        envForConvert
      );
    } else {
      debug(
        'Skipping Pipfile.lock conversion because "requirements.txt" exists'
      );
    }
  }

  fsFiles = await glob('**', workPath);
  const requirementsTxt = join(entryDirectory, 'requirements.txt');

  // Compute cache vendor dir keyed by Python version and entrypoint directory
  const vendorBaseDir = join(
    workPath,
    '.vercel',
    'cache',
    'python',
    `py${pythonVersion.version}`,
    entryDirectory
  );
  try {
    await fs.promises.mkdir(vendorBaseDir, { recursive: true });
  } catch (err) {
    console.log('Failed to create vendor cache directory');
    throw err;
  }

  console.log('Installing required dependencies...');

  await installRequirement({
    pythonPath: pythonVersion.pythonPath,
    pipPath: pythonVersion.pipPath,
    dependency: 'werkzeug',
    version: '1.0.1',
    workPath: vendorBaseDir,
    meta,
  });

  if (fsFiles[requirementsTxt]) {
    debug('Found local "requirements.txt"');
    const requirementsTxtPath = fsFiles[requirementsTxt].fsPath;
    await installRequirementsFile({
      pythonPath: pythonVersion.pythonPath,
      pipPath: pythonVersion.pipPath,
      filePath: requirementsTxtPath,
      workPath: vendorBaseDir,
      meta,
    });
  } else if (fsFiles['requirements.txt']) {
    debug('Found global "requirements.txt"');
    const requirementsTxtPath = fsFiles['requirements.txt'].fsPath;
    await installRequirementsFile({
      pythonPath: pythonVersion.pythonPath,
      pipPath: pythonVersion.pipPath,
      filePath: requirementsTxtPath,
      workPath: vendorBaseDir,
      meta,
    });
  }

  const originalPyPath = join(__dirname, '..', 'vc_init.py');
  const originalHandlerPyContents = await readFile(originalPyPath, 'utf8');
  debug('Entrypoint is', entrypoint);
  const moduleName = entrypoint.replace(/\//g, '.').replace(/\.py$/, '');
  const vendorDir = resolveVendorDir();

  // Since `vercel dev` renames source files, we must reference the original
  const suffix = meta.isDev && !entrypoint.endsWith('.py') ? '.py' : '';
  const entrypointWithSuffix = `${entrypoint}${suffix}`;
  debug('Entrypoint with suffix is', entrypointWithSuffix);
  const handlerPyContents = originalHandlerPyContents
    .replace(/__VC_HANDLER_MODULE_NAME/g, moduleName)
    .replace(/__VC_HANDLER_ENTRYPOINT/g, entrypointWithSuffix)
    .replace(/__VC_HANDLER_VENDOR_DIR/g, vendorDir);

  const predefinedExcludes = [
    '.git/**',
    '.gitignore',
    '.vercel/**',
    '.pnpm-store/**',
    '**/node_modules/**',
    '**/.next/**',
    '**/.nuxt/**',
<<<<<<< HEAD
    '**/venv/**',
    '**/.venv/**',
=======
    '**/.venv/**',
    '**/venv/**',
>>>>>>> 232becfd
    '**/__pycache__/**',
  ];

  const lambdaEnv = {} as Record<string, string>;
  lambdaEnv.PYTHONPATH = vendorDir;

  const globOptions: GlobOptions = {
    cwd: workPath,
    ignore:
      config && typeof config.excludeFiles === 'string'
        ? [...predefinedExcludes, config.excludeFiles]
        : predefinedExcludes,
  };

  const files: Files = await glob('**', globOptions);

  // Mount cached vendor directory into the Lambda output under `_vendor`
  try {
    const cachedVendorAbs = join(vendorBaseDir, resolveVendorDir());
    if (fs.existsSync(cachedVendorAbs)) {
      const vendorFiles = await glob('**', cachedVendorAbs, resolveVendorDir());
      for (const [p, f] of Object.entries(vendorFiles)) {
        files[p] = f;
      }
    }
  } catch (err) {
    console.log('Failed to include cached vendor directory');
    throw err;
  }

  // in order to allow the user to have `server.py`, we
  // need our `server.py` to be called something else
  const handlerPyFilename = 'vc__handler__python';

  files[`${handlerPyFilename}.py`] = new FileBlob({ data: handlerPyContents });

  // "fasthtml" framework requires a `.sesskey` file to exist,
  // otherwise it tries to create one at runtime, which fails
  // due Lambda's read-only filesystem
  if (config.framework === 'fasthtml') {
    const { SESSKEY = '' } = process.env;
    files['.sesskey'] = new FileBlob({ data: `"${SESSKEY}"` });
  }

  const output = new Lambda({
    files,
    handler: `${handlerPyFilename}.vc_handler`,
    runtime: pythonVersion.runtime,
    environment: lambdaEnv,
    supportsResponseStreaming: true,
  });

  return { output };
};

export { shouldServe };

// internal only - expect breaking changes if other packages depend on these exports
export { installRequirement, installRequirementsFile };<|MERGE_RESOLUTION|>--- conflicted
+++ resolved
@@ -259,13 +259,8 @@
     '**/node_modules/**',
     '**/.next/**',
     '**/.nuxt/**',
-<<<<<<< HEAD
-    '**/venv/**',
-    '**/.venv/**',
-=======
     '**/.venv/**',
     '**/venv/**',
->>>>>>> 232becfd
     '**/__pycache__/**',
   ];
 
