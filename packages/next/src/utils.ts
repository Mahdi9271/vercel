--- conflicted
+++ resolved
@@ -1845,11 +1845,8 @@
       architecture?: NodejsLambda['architecture'];
       memory?: number;
       maxDuration?: number;
-<<<<<<< HEAD
       regions?: string[];
-=======
       experimentalTriggers?: NodejsLambda['experimentalTriggers'];
->>>>>>> 72e1f846
     } = {};
 
     if (
