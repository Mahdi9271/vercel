--- conflicted
+++ resolved
@@ -28,13 +28,8 @@
     useUser();
     useDomains();
     client.setArgv('domains', 'ls');
-<<<<<<< HEAD
-    let exitCodePromise = domains(client);
-    await expect(exitCodePromise).resolves.toEqual(0);
-=======
     const exitCode = await domains(client);
     expect(exitCode, 'exit code for "domains"').toEqual(0);
->>>>>>> 736f3220
     await expect(client.stderr).toOutput('example-19.com');
   });
 
@@ -42,13 +37,8 @@
     useUser();
     useDomains();
     client.setArgv('domains', 'ls');
-<<<<<<< HEAD
-    let exitCodePromise = domains(client);
-    await expect(exitCodePromise).resolves.toEqual(0);
-=======
     let exitCode = await domains(client);
     expect(exitCode, 'exit code for "domains"').toEqual(0);
->>>>>>> 736f3220
 
     expect(client.telemetryEventStore).toHaveTelemetryEvents([
       {
@@ -63,19 +53,6 @@
       useUser();
       useDomains();
       client.setArgv('domains', 'ls', '--limit', '2');
-<<<<<<< HEAD
-      const exitCodePromise = domains(client);
-      await expect(exitCodePromise).resolves.toEqual(0);
-      await expect(client.stderr).toOutput('example-1.com');
-    });
-
-    it('tracks telemetry data, async', async () => {
-      useUser();
-      useDomains();
-      client.setArgv('domains', 'ls', '--limit', '2');
-      const exitCodePromise = domains(client);
-      await expect(exitCodePromise).resolves.toEqual(0);
-=======
       const exitCode = await domains(client);
       expect(exitCode, 'exit code for "domains"').toEqual(0);
 
@@ -88,7 +65,6 @@
       client.setArgv('domains', 'ls', '--limit', '2');
       const exitCode = await domains(client);
       expect(exitCode, 'exit code for "domains"').toEqual(0);
->>>>>>> 736f3220
 
       expect(client.telemetryEventStore).toHaveTelemetryEvents([
         {
@@ -104,21 +80,12 @@
   });
 
   describe('--next', () => {
-<<<<<<< HEAD
-    it('tracks telemetry data, async', async () => {
-      useUser();
-      useDomains();
-      client.setArgv('domains', 'ls', '--next', '1730124407638');
-      const exitCodePromise = domains(client);
-      await expect(exitCodePromise).resolves.toEqual(0);
-=======
     it('tracks telemetry data', async () => {
       useUser();
       useDomains();
       client.setArgv('domains', 'ls', '--next', '1730124407638');
       const exitCode = await domains(client);
       expect(exitCode, 'exit code for "domains"').toEqual(0);
->>>>>>> 736f3220
 
       expect(client.telemetryEventStore).toHaveTelemetryEvents([
         {
