import { describe, expect, it, beforeEach } from 'vitest';
import { client } from '../../../mocks/client';
import teams from '../../../../src/commands/teams';
import { useUser } from '../../../mocks/user';
import { createTeam, useTeams } from '../../../mocks/team';

describe('teams add', () => {
  const currentTeamId = 'team_123';
  const team = createTeam(currentTeamId, 'team-slug', 'My Team');

  beforeEach(() => {
    useUser();
    useTeams(team.id);
<<<<<<< HEAD
  });

  beforeEach(() => {
=======

>>>>>>> 736f3220
    client.config = {
      currentTeam: currentTeamId,
    };
  });

<<<<<<< HEAD
  client.scenario.post(`/teams`, (req, res) => {
    return res.json(team);
  });

  client.scenario.patch(`/teams/${team.id}`, (req, res) => {
    return res.json(team);
  });
  it('tracks telemetry events', async () => {
=======
  describe('--help', () => {
    it('tracks telemetry', async () => {
      const command = 'teams';
      const subcommand = 'add';

      client.setArgv(command, subcommand, '--help');
      const exitCodePromise = teams(client);
      await expect(exitCodePromise).resolves.toEqual(2);

      expect(client.telemetryEventStore).toHaveTelemetryEvents([
        {
          key: 'flag:help',
          value: `${command}:${subcommand}`,
        },
      ]);
    });
  });

  it('tracks telemetry events', async () => {
    client.scenario.post(`/teams`, (req, res) => {
      return res.json(team);
    });

    client.scenario.patch(`/teams/${team.id}`, (req, res) => {
      return res.json(team);
    });

>>>>>>> 736f3220
    client.setArgv('teams', 'add');
    const exitCodePromise = teams(client);

    await expect(client.stderr).toOutput(`Pick a team identifier for its URL`);

    client.stdin.write(`${team.slug}\n`);

    await expect(client.stderr).toOutput(`Pick a display name for your team`);

    client.stdin.write(`${team.name}\n`);
    await expect(client.stderr).toOutput(`Success`);

    client.stdin.write(`\n`);

    expect(client.telemetryEventStore).toHaveTelemetryEvents([
      { key: 'subcommand:add', value: 'add' },
    ]);
    await expect(exitCodePromise).resolves.toEqual(0);
  });
});<|MERGE_RESOLUTION|>--- conflicted
+++ resolved
@@ -11,28 +11,11 @@
   beforeEach(() => {
     useUser();
     useTeams(team.id);
-<<<<<<< HEAD
-  });
-
-  beforeEach(() => {
-=======
-
->>>>>>> 736f3220
     client.config = {
       currentTeam: currentTeamId,
     };
   });
 
-<<<<<<< HEAD
-  client.scenario.post(`/teams`, (req, res) => {
-    return res.json(team);
-  });
-
-  client.scenario.patch(`/teams/${team.id}`, (req, res) => {
-    return res.json(team);
-  });
-  it('tracks telemetry events', async () => {
-=======
   describe('--help', () => {
     it('tracks telemetry', async () => {
       const command = 'teams';
@@ -60,7 +43,6 @@
       return res.json(team);
     });
 
->>>>>>> 736f3220
     client.setArgv('teams', 'add');
     const exitCodePromise = teams(client);
 
