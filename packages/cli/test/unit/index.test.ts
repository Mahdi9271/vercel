--- conflicted
+++ resolved
@@ -226,11 +226,7 @@
         await telemetryEventStore.save();
 
         expect(fetch).toHaveBeenCalledWith(
-<<<<<<< HEAD
           expect.stringContaining('/api/vercel-cli/v1/events'),
-=======
-          expect.stringContaining('http'),
->>>>>>> 5eb1497b
           expect.objectContaining({
             method: 'POST',
             headers: expect.objectContaining({
@@ -244,10 +240,7 @@
                   id: expect.any(String),
                   key: expect.any(String),
                   value: expect.any(String),
-<<<<<<< HEAD
                   team_id: expect.any(String),
-=======
->>>>>>> 5eb1497b
                 }),
               ])
             ),
