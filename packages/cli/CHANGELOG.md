# vercel

## 41.7.0

### Minor Changes

<<<<<<< HEAD
- Dependency optimization: Reduced package size and complexity while maintaining feature parity ([#XXXXX](https://github.com/vercel/vercel/pull/XXXXX))
  - Replaced `chalk` with `picocolors` (80% smaller, same functionality)
  - Replaced `node-fetch` with native fetch API (available in Node.js 18+)
  - Inlined small utility packages (`ms`, `bytes`, `strip-ansi`, `title`)
  - Consolidated multiple versions of dependencies
  - Updated `semver` from 5.7.2 to 7.5.4
  - Removed deprecated packages (`codecov`, `glob`, `@types/jest-expect-message`)
  - Added modern alternatives (`c8`, `fast-glob`)

### Impact

- Reduced node_modules size from ~125MB to ≤50MB
- Reduced package count from 194 to ≤115
- Eliminated all deprecated packages
- Reduced duplicate versions from 17 to ≤3
- Maintained permissive license mix with no GPL/copy-left licenses
- No changes to CLI UX or flags
=======
- Infer microfrontends.json and microfrontends.jsonc if rootDirectory not specified ([#13263](https://github.com/vercel/vercel/pull/13263))

- Adds instrumentation detection to the `build` command ([#13271](https://github.com/vercel/vercel/pull/13271))

### Patch Changes

- Use dot directly for Vercel CLI build ([#13267](https://github.com/vercel/vercel/pull/13267))

- Fix segment prefetching for PPR-disabled static routes ([#13275](https://github.com/vercel/vercel/pull/13275))

- Updated dependencies [[`1569176380cf3953051254d535a9f295ae328372`](https://github.com/vercel/vercel/commit/1569176380cf3953051254d535a9f295ae328372), [`a060ae3cbef9fc271b768d9b2f4220c062c7a520`](https://github.com/vercel/vercel/commit/a060ae3cbef9fc271b768d9b2f4220c062c7a520), [`f5b99cc80ce1d15522349b159ea0a0d78533dcc7`](https://github.com/vercel/vercel/commit/f5b99cc80ce1d15522349b159ea0a0d78533dcc7)]:
  - @vercel/node@5.1.15
  - @vercel/next@4.7.9
  - @vercel/static-build@2.7.7
>>>>>>> 4e3b121f

## 41.6.2

### Patch Changes

- Updated dependencies [[`4322c2015018da34a466e0b4cf593e538e9fd190`](https://github.com/vercel/vercel/commit/4322c2015018da34a466e0b4cf593e538e9fd190)]:
  - @vercel/next@4.7.8

## 41.6.1

### Patch Changes

- fix(cli): address feedback ([#13238](https://github.com/vercel/vercel/pull/13238))

## 41.6.0

### Minor Changes

- `vercel dev` will now automatically refresh the `VERCEL_OIDC_TOKEN` environment ([#13226](https://github.com/vercel/vercel/pull/13226))
  variable and restart the development server before it expires.

### Patch Changes

- fix(auth): fix rendering fallback verification link ([#13232](https://github.com/vercel/vercel/pull/13232))

- Updated dependencies [[`b696b2dc8e6a2bb6c9dc1c6ce99cddf375b61559`](https://github.com/vercel/vercel/commit/b696b2dc8e6a2bb6c9dc1c6ce99cddf375b61559), [`a640944c6e2c69afab5b7f03080d8363ef4bcf5b`](https://github.com/vercel/vercel/commit/a640944c6e2c69afab5b7f03080d8363ef4bcf5b), [`f0730d4b77f158c75b119544ee8756a609f22fdf`](https://github.com/vercel/vercel/commit/f0730d4b77f158c75b119544ee8756a609f22fdf)]:
  - @vercel/next@4.7.7

## 41.5.0

### Minor Changes

- Add simple balance subcommand to review balances & thresholds on a given installation ([#13204](https://github.com/vercel/vercel/pull/13204))

- Add new subcommand `create-threshold` to `integration-resource` command for creating & overwriting automated purchase triggers on prepayment-based integration installations ([#13218](https://github.com/vercel/vercel/pull/13218))

### Patch Changes

- Allow all integration categories for resource provision, send to dashboard on non-subscription plan selection ([#13220](https://github.com/vercel/vercel/pull/13220))

- Updated dependencies [[`4678db252cb14ae3745ed9b691ac2c98fbf6349f`](https://github.com/vercel/vercel/commit/4678db252cb14ae3745ed9b691ac2c98fbf6349f)]:
  - @vercel/next@4.7.6

## 41.4.2

### Patch Changes

- Add authorization step to cli integration resource creation ([#13192](https://github.com/vercel/vercel/pull/13192))
  Include default value of hidden metadata properties during resource provisioning
- Updated dependencies [[`c8d301f78192c33d5a573920059809aade607c2a`](https://github.com/vercel/vercel/commit/c8d301f78192c33d5a573920059809aade607c2a), [`839fb38a007b91b4c5e197fa4bdb2cabb616357d`](https://github.com/vercel/vercel/commit/839fb38a007b91b4c5e197fa4bdb2cabb616357d)]:
  - @vercel/python@4.7.2
  - @vercel/next@4.7.5

## 41.4.1

### Patch Changes

- [build-utils] increase max memory limit ([#13162](https://github.com/vercel/vercel/pull/13162))

- Formatting tweaks to `vc target ls` ([#13161](https://github.com/vercel/vercel/pull/13161))

- Updated dependencies [[`19cbb5e2702da8d43fc48a22ea5bc7262118894f`](https://github.com/vercel/vercel/commit/19cbb5e2702da8d43fc48a22ea5bc7262118894f), [`9c5bcad83a8e8b75bd7371649d1287890f33bb47`](https://github.com/vercel/vercel/commit/9c5bcad83a8e8b75bd7371649d1287890f33bb47), [`6ada3b30626582e9bad11a450a6b79bb387d6d49`](https://github.com/vercel/vercel/commit/6ada3b30626582e9bad11a450a6b79bb387d6d49), [`9caea7ad77fab8b6be9ebae0710d835a79e26eed`](https://github.com/vercel/vercel/commit/9caea7ad77fab8b6be9ebae0710d835a79e26eed)]:
  - @vercel/next@4.7.4
  - @vercel/build-utils@10.5.1
  - @vercel/remix-builder@5.4.3
  - @vercel/node@5.1.14
  - @vercel/static-build@2.7.6

## 41.4.0

### Minor Changes

- Update `vercel target ls` to more closely match the Vercel dashboard UI ([#13150](https://github.com/vercel/vercel/pull/13150))

- Add `vercel project inspect` subcommand ([#13149](https://github.com/vercel/vercel/pull/13149))

### Patch Changes

- Force all integration resource creation to use web UI for authorization flow ([#13154](https://github.com/vercel/vercel/pull/13154))

- Updated dependencies [[`a559b72ef9d62ac87b38f11d756b58e8d4f4e7a6`](https://github.com/vercel/vercel/commit/a559b72ef9d62ac87b38f11d756b58e8d4f4e7a6), [`ac8efbbd20e6d006dfd050c452cf3ef28f7bb9a7`](https://github.com/vercel/vercel/commit/ac8efbbd20e6d006dfd050c452cf3ef28f7bb9a7)]:
  - @vercel/node@5.1.13
  - @vercel/build-utils@10.5.0
  - @vercel/static-build@2.7.5

## 41.3.2

### Patch Changes

- Fix `vc domain inspect` when there is no "production" target alias ([#13134](https://github.com/vercel/vercel/pull/13134))

- fix(oauth): improve unexpected error handling #13138 ([#13138](https://github.com/vercel/vercel/pull/13138))

  This is a follow-up on #12098

  In case of an unexpected server response, we will now gracefully exit and log the error response for the user.

- Updated dependencies [[`47e5335cadc62398600c456c09120582adb25c88`](https://github.com/vercel/vercel/commit/47e5335cadc62398600c456c09120582adb25c88)]:
  - @vercel/build-utils@10.4.0
  - @vercel/node@5.1.12
  - @vercel/static-build@2.7.4

## 41.3.1

### Patch Changes

- Updated dependencies [[`9f715de0aab615e5fb506a3a905a8076134e9f95`](https://github.com/vercel/vercel/commit/9f715de0aab615e5fb506a3a905a8076134e9f95), [`3a6d55cb74133246b6c2277912340e7e3d0b90d5`](https://github.com/vercel/vercel/commit/3a6d55cb74133246b6c2277912340e7e3d0b90d5), [`ae369a7b89bd328504b1c0a5fe83d4affb13e71f`](https://github.com/vercel/vercel/commit/ae369a7b89bd328504b1c0a5fe83d4affb13e71f)]:
  - @vercel/build-utils@10.3.2
  - @vercel/next@4.7.3
  - @vercel/node@5.1.11
  - @vercel/static-build@2.7.3

## 41.3.0

### Minor Changes

- feat(auth): `vercel login --future` and `vercel logout --future` via OAuth Device Authorization flow ([#12098](https://github.com/vercel/vercel/pull/12098))

### Patch Changes

- [errors] improve 'not found' error messaging to include scope ([#13111](https://github.com/vercel/vercel/pull/13111))

- Updated dependencies [[`55008433b9ed9fe565142285f548f6d84cc021cc`](https://github.com/vercel/vercel/commit/55008433b9ed9fe565142285f548f6d84cc021cc), [`5155a42d1c193b0aba412c8d6be74782d40057ac`](https://github.com/vercel/vercel/commit/5155a42d1c193b0aba412c8d6be74782d40057ac), [`7f67b3cd40b3deff5f1736e44ae2ecba78fc5be2`](https://github.com/vercel/vercel/commit/7f67b3cd40b3deff5f1736e44ae2ecba78fc5be2), [`70bec851b77ec3093723da2fbadfd82ea7ffd5f3`](https://github.com/vercel/vercel/commit/70bec851b77ec3093723da2fbadfd82ea7ffd5f3), [`75775324f92672ccf152353400aebbe8f15b5ff2`](https://github.com/vercel/vercel/commit/75775324f92672ccf152353400aebbe8f15b5ff2)]:
  - @vercel/build-utils@10.3.1
  - @vercel/next@4.7.2
  - @vercel/remix-builder@5.4.2
  - @vercel/node@5.1.10
  - @vercel/static-build@2.7.2

## 41.2.2

### Patch Changes

- Updated dependencies [[`5211cd0493b9ec7e352860d1fd238d7fae1e9a5b`](https://github.com/vercel/vercel/commit/5211cd0493b9ec7e352860d1fd238d7fae1e9a5b), [`d61dbd42ef115a01e3da072a25051e4439ba44b6`](https://github.com/vercel/vercel/commit/d61dbd42ef115a01e3da072a25051e4439ba44b6), [`9143b8ccecbc7d3427a5534acfb00a0493e92fb2`](https://github.com/vercel/vercel/commit/9143b8ccecbc7d3427a5534acfb00a0493e92fb2)]:
  - @vercel/build-utils@10.3.0
  - @vercel/remix-builder@5.4.1
  - @vercel/node@5.1.9
  - @vercel/static-build@2.7.1

## 41.2.1

### Patch Changes

- Updated dependencies [[`797dc354c371842a433430056614260e80336826`](https://github.com/vercel/vercel/commit/797dc354c371842a433430056614260e80336826)]:
  - @vercel/next@4.7.1

## 41.2.0

### Minor Changes

- Detect v9 pnpm lock files as pnpm 10 for new projects ([#13072](https://github.com/vercel/vercel/pull/13072))

### Patch Changes

- [cli] bump `@vercel/fun` to v1.1.5 ([#13070](https://github.com/vercel/vercel/pull/13070))

- Updated dependencies [[`adb1f80db1337f10c6310e3d05bbabb7bac3f05d`](https://github.com/vercel/vercel/commit/adb1f80db1337f10c6310e3d05bbabb7bac3f05d), [`00c622d4497d37932d17571854c19bd2340d5c36`](https://github.com/vercel/vercel/commit/00c622d4497d37932d17571854c19bd2340d5c36), [`ef75bcc0ef2400f4f704f500b09a0f20e1f0d0a0`](https://github.com/vercel/vercel/commit/ef75bcc0ef2400f4f704f500b09a0f20e1f0d0a0), [`1b5c53642abca43ce6223f1f58d1586ee2fd87b1`](https://github.com/vercel/vercel/commit/1b5c53642abca43ce6223f1f58d1586ee2fd87b1)]:
  - @vercel/build-utils@10.2.0
  - @vercel/static-build@2.7.0
  - @vercel/hydrogen@1.2.0
  - @vercel/redwood@2.3.0
  - @vercel/remix-builder@5.4.0
  - @vercel/next@4.7.0
  - @vercel/node@5.1.8

## 41.1.4

### Patch Changes

- Updated dependencies [[`09c9c9fb0bb1ca4c23a7f1547c4d51b05f4eae24`](https://github.com/vercel/vercel/commit/09c9c9fb0bb1ca4c23a7f1547c4d51b05f4eae24), [`cc5320cf19fb5ede870672da1eec5591f7493965`](https://github.com/vercel/vercel/commit/cc5320cf19fb5ede870672da1eec5591f7493965)]:
  - @vercel/build-utils@10.1.0
  - @vercel/remix-builder@5.3.3
  - @vercel/node@5.1.7
  - @vercel/static-build@2.6.6

## 41.1.3

### Patch Changes

- Updated dependencies [[`5f8cc837c400ee7b493caa03931310637193ed24`](https://github.com/vercel/vercel/commit/5f8cc837c400ee7b493caa03931310637193ed24), [`f25215c31d972cacb29ad254e768f993445e2a07`](https://github.com/vercel/vercel/commit/f25215c31d972cacb29ad254e768f993445e2a07), [`892c9ef08b8dfa462b4f0f1a6a299065f788c98a`](https://github.com/vercel/vercel/commit/892c9ef08b8dfa462b4f0f1a6a299065f788c98a), [`244c4101e68edcc82c920e713172a7d109916f03`](https://github.com/vercel/vercel/commit/244c4101e68edcc82c920e713172a7d109916f03), [`c98677c379b92654b6e9d03bef5f7ec1173cb93d`](https://github.com/vercel/vercel/commit/c98677c379b92654b6e9d03bef5f7ec1173cb93d), [`28e366b9d1b3938635fc0cc40fc838161f018f97`](https://github.com/vercel/vercel/commit/28e366b9d1b3938635fc0cc40fc838161f018f97)]:
  - @vercel/build-utils@10.0.1
  - @vercel/next@4.6.2
  - @vercel/remix-builder@5.3.2
  - @vercel/node@5.1.6
  - @vercel/static-build@2.6.5

## 41.1.2

### Patch Changes

- Updated dependencies [[`e4972fa9adbecd19687aff71ec22b46ce0f3a4fb`](https://github.com/vercel/vercel/commit/e4972fa9adbecd19687aff71ec22b46ce0f3a4fb)]:
  - @vercel/build-utils@10.0.0
  - @vercel/node@5.1.5
  - @vercel/static-build@2.6.4

## 41.1.1

### Patch Changes

- Fix duplicate trace names generated from builders ([#13051](https://github.com/vercel/vercel/pull/13051))

- Updated dependencies [[`a8c3efa2f907ff53e751b40121e9d4b986d7bd91`](https://github.com/vercel/vercel/commit/a8c3efa2f907ff53e751b40121e9d4b986d7bd91), [`3688e7b3206f69f2456a9963c9e30077cab3fbd4`](https://github.com/vercel/vercel/commit/3688e7b3206f69f2456a9963c9e30077cab3fbd4), [`d523fd6a92b36c2841b41e55c742099561555bc9`](https://github.com/vercel/vercel/commit/d523fd6a92b36c2841b41e55c742099561555bc9), [`65a501582d22c48f75044eac4c13f1be5bcd2c79`](https://github.com/vercel/vercel/commit/65a501582d22c48f75044eac4c13f1be5bcd2c79), [`c93dbecb641890d2936547395d7744a5c197800a`](https://github.com/vercel/vercel/commit/c93dbecb641890d2936547395d7744a5c197800a)]:
  - @vercel/next@4.6.1
  - @vercel/build-utils@9.3.1
  - @vercel/remix-builder@5.3.1
  - @vercel/node@5.1.4
  - @vercel/static-build@2.6.3

## 41.1.0

### Minor Changes

- Support process tracing ([#12894](https://github.com/vercel/vercel/pull/12894))

### Patch Changes

- Fixed bug where rewrites would be applied twice in some cases ([#13040](https://github.com/vercel/vercel/pull/13040))

- Updated dependencies [[`cc0b7194b119f72f59f77f9fba7e7a1188dac03c`](https://github.com/vercel/vercel/commit/cc0b7194b119f72f59f77f9fba7e7a1188dac03c), [`7e1ee69be35db77d7692c07f5eab255ce24399de`](https://github.com/vercel/vercel/commit/7e1ee69be35db77d7692c07f5eab255ce24399de), [`1f1186f26c6189c36098c76e3acda69ccb1790e0`](https://github.com/vercel/vercel/commit/1f1186f26c6189c36098c76e3acda69ccb1790e0), [`6a4c779704d777e11370a19df5bcba168dd6dd48`](https://github.com/vercel/vercel/commit/6a4c779704d777e11370a19df5bcba168dd6dd48)]:
  - @vercel/build-utils@9.3.0
  - @vercel/next@4.6.0
  - @vercel/remix-builder@5.3.0
  - @vercel/node@5.1.3
  - @vercel/static-build@2.6.2

## 41.0.3

### Patch Changes

- Added new prefetch segments feature for Next.js ([#12897](https://github.com/vercel/vercel/pull/12897))

- Updated dependencies [[`8c4bcda423836afa051765d6832c57ec7b6d9f6b`](https://github.com/vercel/vercel/commit/8c4bcda423836afa051765d6832c57ec7b6d9f6b), [`1bfe8e56146877a209c7d67e924ef0b0e3b7d030`](https://github.com/vercel/vercel/commit/1bfe8e56146877a209c7d67e924ef0b0e3b7d030)]:
  - @vercel/next@4.5.2
  - @vercel/remix-builder@5.2.4

## 41.0.2

### Patch Changes

- Updated dependencies [[`5c404c56702ff8685628ffe0db8a90e8cb87568a`](https://github.com/vercel/vercel/commit/5c404c56702ff8685628ffe0db8a90e8cb87568a), [`9eb8f5646dd8079398b7a32cd4a9e8ed6cb240dd`](https://github.com/vercel/vercel/commit/9eb8f5646dd8079398b7a32cd4a9e8ed6cb240dd)]:
  - @vercel/build-utils@9.2.1
  - @vercel/remix-builder@5.2.3
  - @vercel/node@5.1.2
  - @vercel/static-build@2.6.1

## 41.0.1

### Patch Changes

- [cli] remove warning `projects lists --update-required` about deprecated node versions ([#13016](https://github.com/vercel/vercel/pull/13016))

- [cli] updat vercel/fun to 1.1.4 ([#13018](https://github.com/vercel/vercel/pull/13018))

- Updated dependencies [[`38758561c2cfe9ebae2b1d2af506b585639a2b84`](https://github.com/vercel/vercel/commit/38758561c2cfe9ebae2b1d2af506b585639a2b84), [`150990344d7195c72bb336614153c77d8cefb78c`](https://github.com/vercel/vercel/commit/150990344d7195c72bb336614153c77d8cefb78c)]:
  - @vercel/next@4.5.1
  - @vercel/node@5.1.1
  - @vercel/remix-builder@5.2.2

## 41.0.0

### Major Changes

- [cli] Remove support for node@16 ([#12857](https://github.com/vercel/vercel/pull/12857))

### Patch Changes

- Updated dependencies [[`e6284c54132c4e0ec06e93331e79328a86a8b735`](https://github.com/vercel/vercel/commit/e6284c54132c4e0ec06e93331e79328a86a8b735), [`322044b064a346cd4c25c12e725906ffbf445c0c`](https://github.com/vercel/vercel/commit/322044b064a346cd4c25c12e725906ffbf445c0c)]:
  - @vercel/remix-builder@5.2.1

## 40.1.0

### Minor Changes

- Add "react-router" framework entry ([#12932](https://github.com/vercel/vercel/pull/12932))

### Patch Changes

- Updated dependencies [[`5c696af2b40f0fc368e84cafa6d82b2ce998fc19`](https://github.com/vercel/vercel/commit/5c696af2b40f0fc368e84cafa6d82b2ce998fc19)]:
  - @vercel/static-build@2.6.0
  - @vercel/build-utils@9.2.0
  - @vercel/hydrogen@1.1.0
  - @vercel/redwood@2.2.0
  - @vercel/remix-builder@5.2.0
  - @vercel/next@4.5.0
  - @vercel/node@5.1.0

## 40.0.0

### Major Changes

- Make split-tgz the default for archive deployments ([#12943](https://github.com/vercel/vercel/pull/12943))

### Patch Changes

- Updated dependencies [[`a9f2138035befec646d01c23203dba66790ea323`](https://github.com/vercel/vercel/commit/a9f2138035befec646d01c23203dba66790ea323), [`e9acda308cefc4e12784d742968a6816e1f1072b`](https://github.com/vercel/vercel/commit/e9acda308cefc4e12784d742968a6816e1f1072b), [`bfbe07e2b5a87b07da464a6504566f29a76a9e8b`](https://github.com/vercel/vercel/commit/bfbe07e2b5a87b07da464a6504566f29a76a9e8b), [`d07466a32f9026109f333fe653d1ff02a012756f`](https://github.com/vercel/vercel/commit/d07466a32f9026109f333fe653d1ff02a012756f), [`96c7a3ab6041efeb1eda9aab97d0a75c61e17bbe`](https://github.com/vercel/vercel/commit/96c7a3ab6041efeb1eda9aab97d0a75c61e17bbe), [`b52b7e3a8cd775d56149683cb809b7ad9c77a514`](https://github.com/vercel/vercel/commit/b52b7e3a8cd775d56149683cb809b7ad9c77a514), [`9cfe0ec1439c6d3b038ab21f125cfe0223ad62c8`](https://github.com/vercel/vercel/commit/9cfe0ec1439c6d3b038ab21f125cfe0223ad62c8)]:
  - @vercel/remix-builder@5.1.2
  - @vercel/next@4.4.5
  - @vercel/build-utils@9.1.1
  - @vercel/node@5.0.5
  - @vercel/redwood@2.1.14
  - @vercel/static-build@2.5.44

## 39.4.2

### Patch Changes

- Updated dependencies [[`16b38a92574695f9961c7cc00cf631fe434c26c8`](https://github.com/vercel/vercel/commit/16b38a92574695f9961c7cc00cf631fe434c26c8)]:
  - @vercel/node@5.0.4
  - @vercel/remix-builder@5.1.1
  - @vercel/redwood@2.1.13
  - @vercel/static-build@2.5.43

## 39.4.1

### Patch Changes

- Updated dependencies [[`f3d60336f560b6458bc639047efb80c804ea1fbb`](https://github.com/vercel/vercel/commit/f3d60336f560b6458bc639047efb80c804ea1fbb)]:
  - @vercel/next@4.4.4

## 39.4.0

### Minor Changes

- [cli] add Node Version to project list output table ([#12895](https://github.com/vercel/vercel/pull/12895))

### Patch Changes

- Enable executable bit for `src/vc.js` script ([#12863](https://github.com/vercel/vercel/pull/12863))

- Add video integration category to the integration install CLI ([#12870](https://github.com/vercel/vercel/pull/12870))

- [cli] update warning in ls --update-required for clarity ([#12864](https://github.com/vercel/vercel/pull/12864))

- Added headers for user-supplied rewrites ([#12847](https://github.com/vercel/vercel/pull/12847))

- [cli] refactor confirm component to use `client.input.confirm` interface ([#12846](https://github.com/vercel/vercel/pull/12846))

- [build-utils] convert NodeVersion to class and add state getter ([#12883](https://github.com/vercel/vercel/pull/12883))
  [ruby] convert RubyVersion to class and add state getter
- Updated dependencies [[`56f72ffefb828c3001f7c82259ed0f71db4f629e`](https://github.com/vercel/vercel/commit/56f72ffefb828c3001f7c82259ed0f71db4f629e), [`745404610a836fa6c2068c5c192d2f3e8b86918f`](https://github.com/vercel/vercel/commit/745404610a836fa6c2068c5c192d2f3e8b86918f), [`b6bb709370d2565121808340d43d0a9d90b53de1`](https://github.com/vercel/vercel/commit/b6bb709370d2565121808340d43d0a9d90b53de1), [`85a64db8d9b6a6e9f7c6a019d51777930a806584`](https://github.com/vercel/vercel/commit/85a64db8d9b6a6e9f7c6a019d51777930a806584), [`ac6a62eff7db3b3e2713adc1f5bd6a1331d838ce`](https://github.com/vercel/vercel/commit/ac6a62eff7db3b3e2713adc1f5bd6a1331d838ce), [`f65ea2245382dd2449c96f695ed692d419a83868`](https://github.com/vercel/vercel/commit/f65ea2245382dd2449c96f695ed692d419a83868), [`7af40c1e9d9916cbe8287359662fc940f1d24fce`](https://github.com/vercel/vercel/commit/7af40c1e9d9916cbe8287359662fc940f1d24fce), [`06307180c20ca07b65f7cb5e93b65c977b9ccd70`](https://github.com/vercel/vercel/commit/06307180c20ca07b65f7cb5e93b65c977b9ccd70), [`3a5507fd1459c77b4491f1c9c3a64ad42e4ff009`](https://github.com/vercel/vercel/commit/3a5507fd1459c77b4491f1c9c3a64ad42e4ff009), [`cefda60a603d60cc35e4697c36e751cca411e6bb`](https://github.com/vercel/vercel/commit/cefda60a603d60cc35e4697c36e751cca411e6bb), [`003866c4c93e893edb7a5e89b519fc8879b370c0`](https://github.com/vercel/vercel/commit/003866c4c93e893edb7a5e89b519fc8879b370c0)]:
  - @vercel/remix-builder@5.1.0
  - @vercel/build-utils@9.1.0
  - @vercel/node@5.0.3
  - @vercel/python@4.7.1
  - @vercel/next@4.4.3
  - @vercel/ruby@2.2.0
  - @vercel/static-build@2.5.42

## 39.3.0

### Minor Changes

- [cli] add compile cache to improve startup performance ([#12783](https://github.com/vercel/vercel/pull/12783))

### Patch Changes

- [cli] standardizes uses of confirm on confirm.ts ([#12834](https://github.com/vercel/vercel/pull/12834))

- [cli] sort imports in build/index.ts ([#12833](https://github.com/vercel/vercel/pull/12833))

- Updated dependencies [[`5fea2c49103adf6f7153f04378bff6f571375b0e`](https://github.com/vercel/vercel/commit/5fea2c49103adf6f7153f04378bff6f571375b0e)]:
  - @vercel/python@4.7.0

## 39.2.6

### Patch Changes

- [cli] centralize printError import location ([#12823](https://github.com/vercel/vercel/pull/12823))

- [cli] remove double export of printError by moving printError to error.ts ([#12824](https://github.com/vercel/vercel/pull/12824))

- [cli] consolidate error constructors ([#12825](https://github.com/vercel/vercel/pull/12825))

- [cli] rename handleError to printError and remove default ([#12821](https://github.com/vercel/vercel/pull/12821))

## 39.2.5

### Patch Changes

- [cli] update handleError to use output utilities ([#12817](https://github.com/vercel/vercel/pull/12817))

- Fix bug where when page doesn't postpone it still generates a correct fallback ([#12811](https://github.com/vercel/vercel/pull/12811))

- Updated dependencies [[`4cb6143887f36060e9e4fa5866aa97a6af25b6ae`](https://github.com/vercel/vercel/commit/4cb6143887f36060e9e4fa5866aa97a6af25b6ae), [`e570a1660c2b18a41d8c3985e645a175a44a5ea4`](https://github.com/vercel/vercel/commit/e570a1660c2b18a41d8c3985e645a175a44a5ea4), [`2a59669c70b65fd01f755c8fd646e08619ebee3d`](https://github.com/vercel/vercel/commit/2a59669c70b65fd01f755c8fd646e08619ebee3d), [`9d6fb57d5659f1b8d38fea5ff3d54f8efb8bc5f4`](https://github.com/vercel/vercel/commit/9d6fb57d5659f1b8d38fea5ff3d54f8efb8bc5f4)]:
  - @vercel/redwood@2.1.12
  - @vercel/remix-builder@5.0.2
  - @vercel/next@4.4.2
  - @vercel/node@5.0.2
  - @vercel/static-build@2.5.41
  - @vercel/build-utils@9.0.1
  - @vercel/hydrogen@1.0.11

## 39.2.4

### Patch Changes

- Added root params support for pages powered by partial prerendering ([#12813](https://github.com/vercel/vercel/pull/12813))

- Update `@vercel/fun` to v1.1.2 ([#12813](https://github.com/vercel/vercel/pull/12813))

- Update "follow-redirects" to v1.15.9 to avoid security vulnerability report ([#12813](https://github.com/vercel/vercel/pull/12813))

- [deploy] make deploy --target case sensitive ([#12813](https://github.com/vercel/vercel/pull/12813))

- add support for `images.qualities` ([#12813](https://github.com/vercel/vercel/pull/12813))

- Updated dependencies [[`e6b0343585cc3cdf02467fd3264b1f57b2ffb0da`](https://github.com/vercel/vercel/commit/e6b0343585cc3cdf02467fd3264b1f57b2ffb0da), [`e6b0343585cc3cdf02467fd3264b1f57b2ffb0da`](https://github.com/vercel/vercel/commit/e6b0343585cc3cdf02467fd3264b1f57b2ffb0da), [`e6b0343585cc3cdf02467fd3264b1f57b2ffb0da`](https://github.com/vercel/vercel/commit/e6b0343585cc3cdf02467fd3264b1f57b2ffb0da), [`e6b0343585cc3cdf02467fd3264b1f57b2ffb0da`](https://github.com/vercel/vercel/commit/e6b0343585cc3cdf02467fd3264b1f57b2ffb0da), [`e6b0343585cc3cdf02467fd3264b1f57b2ffb0da`](https://github.com/vercel/vercel/commit/e6b0343585cc3cdf02467fd3264b1f57b2ffb0da), [`e6b0343585cc3cdf02467fd3264b1f57b2ffb0da`](https://github.com/vercel/vercel/commit/e6b0343585cc3cdf02467fd3264b1f57b2ffb0da), [`e6b0343585cc3cdf02467fd3264b1f57b2ffb0da`](https://github.com/vercel/vercel/commit/e6b0343585cc3cdf02467fd3264b1f57b2ffb0da)]:
  - @vercel/next@4.4.1
  - @vercel/static-build@2.5.40
  - @vercel/build-utils@9.0.0
  - @vercel/hydrogen@1.0.10
  - @vercel/redwood@2.1.11
  - @vercel/remix-builder@5.0.1
  - @vercel/python@4.6.0
  - @vercel/node@5.0.1

## 39.2.3

### Patch Changes

- Updated dependencies [[`c077e05d5e6591c553e53c047a981e97ecc1c30b`](https://github.com/vercel/vercel/commit/c077e05d5e6591c553e53c047a981e97ecc1c30b)]:
  - @vercel/remix-builder@5.0.0

## 39.2.2

### Patch Changes

- Updated dependencies [[`f031084df97745754da800a8c23a29ae2d58e1e8`](https://github.com/vercel/vercel/commit/f031084df97745754da800a8c23a29ae2d58e1e8)]:
  - @vercel/node@5.0.0
  - @vercel/remix-builder@4.0.0
  - @vercel/redwood@2.1.10
  - @vercel/static-build@2.5.39

## 39.2.1

### Patch Changes

- Fix hanging command when `spawn()` fails during CLI extension invocation ([#12735](https://github.com/vercel/vercel/pull/12735))

- Update to v2 endpoints for fetching integrations and installations ([#12721](https://github.com/vercel/vercel/pull/12721))

- Bug fix: new integrations using protocols for storage category can be created via the CLI wizard ([#12733](https://github.com/vercel/vercel/pull/12733))

- [cli] expand cache boundary ([#12726](https://github.com/vercel/vercel/pull/12726))

- bump cookie and sentry/node ([#12739](https://github.com/vercel/vercel/pull/12739))

- Updated dependencies [[`7c3114ff8a1bdf0933c008a83e46c3d8f6dfcf7d`](https://github.com/vercel/vercel/commit/7c3114ff8a1bdf0933c008a83e46c3d8f6dfcf7d), [`0c4ce9cfbf0c6d3108656584d56fa501e3efe15e`](https://github.com/vercel/vercel/commit/0c4ce9cfbf0c6d3108656584d56fa501e3efe15e), [`bcb9fbe059a017cf78ed2d7b15991d704beb4cf8`](https://github.com/vercel/vercel/commit/bcb9fbe059a017cf78ed2d7b15991d704beb4cf8)]:
  - @vercel/build-utils@8.8.0
  - @vercel/node@4.0.0
  - @vercel/remix-builder@3.0.0
  - @vercel/static-build@2.5.38
  - @vercel/redwood@2.1.9

## 39.2.0

### Minor Changes

- Prefer --archive=tgz-split over VERCEL_SPLIT_ARCHIVE ([#12718](https://github.com/vercel/vercel/pull/12718))

### Patch Changes

- update express even more ([#12703](https://github.com/vercel/vercel/pull/12703))

- Updated dependencies [[`318b5dc77157fa0f6942296407e97251197467fa`](https://github.com/vercel/vercel/commit/318b5dc77157fa0f6942296407e97251197467fa), [`a35f77e5dddc4faa6c4492b2b3c6971e7200749e`](https://github.com/vercel/vercel/commit/a35f77e5dddc4faa6c4492b2b3c6971e7200749e)]:
  - @vercel/node@3.2.29
  - @vercel/build-utils@8.7.0
  - @vercel/static-build@2.5.37

## 39.1.3

### Patch Changes

- Normalize POSIX paths in `filePathMap` for `vc build` ([#12666](https://github.com/vercel/vercel/pull/12666))

- [cli] add eslint prefer-const rule and fixes ([#12654](https://github.com/vercel/vercel/pull/12654))

- update "ip" to resolve vulnerability report ([#12687](https://github.com/vercel/vercel/pull/12687))

- [cli] bump express version ([#12689](https://github.com/vercel/vercel/pull/12689))

- Updated dependencies [[`37a806737cf030befd2eaefcf11d573a133ff9dc`](https://github.com/vercel/vercel/commit/37a806737cf030befd2eaefcf11d573a133ff9dc)]:
  - @vercel/node@3.2.28

## 39.1.2

### Patch Changes

- Use `client.stdout` when printing table for `vc cert issue` ([#12655](https://github.com/vercel/vercel/pull/12655))

- [cli] Explicitly route to `vercel set` subcommand ([#12641](https://github.com/vercel/vercel/pull/12641))

- [cli] refactor `vercel git` to use getSubcommand() utility function ([#12642](https://github.com/vercel/vercel/pull/12642))

- Suggest archive flag during specific failed deployment errors ([#12636](https://github.com/vercel/vercel/pull/12636))

- Ensure `teamId` metric is sent when `--token` option is used ([#12663](https://github.com/vercel/vercel/pull/12663))

- Updated dependencies [[`d5474ec05886abfb2fc5dd69c54072a7c34498b5`](https://github.com/vercel/vercel/commit/d5474ec05886abfb2fc5dd69c54072a7c34498b5), [`ef2a4aa0c1c62299d059f9abc2d56e94ac0158a2`](https://github.com/vercel/vercel/commit/ef2a4aa0c1c62299d059f9abc2d56e94ac0158a2)]:
  - @vercel/build-utils@8.6.0
  - @vercel/next@4.4.0
  - @vercel/node@3.2.27
  - @vercel/static-build@2.5.36

## 39.1.1

### Patch Changes

- Remove unused error handling code ([#12619](https://github.com/vercel/vercel/pull/12619))

- Gracefully report error in `vercel link --repo` when a new Project fails to be created ([#12616](https://github.com/vercel/vercel/pull/12616))

- Updated dependencies [[`a97f3f13ea3f27fd143e7692544bbd4919771a7a`](https://github.com/vercel/vercel/commit/a97f3f13ea3f27fd143e7692544bbd4919771a7a)]:
  - @vercel/build-utils@8.5.0
  - @vercel/node@3.2.26
  - @vercel/static-build@2.5.35

## 39.1.0

### Minor Changes

- Run framework detection locally when setting up a new Project ([#12609](https://github.com/vercel/vercel/pull/12609))

- [cli] Swap out custom CI code for `ci-info` package ([#12569](https://github.com/vercel/vercel/pull/12569))

### Patch Changes

- [cli] bump chokidar to v4 ([#12613](https://github.com/vercel/vercel/pull/12613))

- Updated dependencies [[`27eaa58a73634c6d8a2602e10b6109349d36bc89`](https://github.com/vercel/vercel/commit/27eaa58a73634c6d8a2602e10b6109349d36bc89)]:
  - @vercel/next@4.3.21

## 39.0.5

### Patch Changes

- Updated dependencies [[`3c69318aa97864752b3019ce63393904d76f6855`](https://github.com/vercel/vercel/commit/3c69318aa97864752b3019ce63393904d76f6855)]:
  - @vercel/python@4.5.1

## 39.0.4

### Patch Changes

- Fix file uploading in `vc deploy` when `sourceFilesOutsideRootDirectory` setting is `false` ([#12608](https://github.com/vercel/vercel/pull/12608))

- Updated dependencies [[`56f525724428856f717b4f3fb12fd45b98f7f561`](https://github.com/vercel/vercel/commit/56f525724428856f717b4f3fb12fd45b98f7f561)]:
  - @vercel/go@3.2.1
  - @vercel/node@3.2.25
  - @vercel/remix-builder@2.2.14

## 39.0.3

### Patch Changes

- [cli] fix minor issues vercel promote ([#12593](https://github.com/vercel/vercel/pull/12593))

- [cli] fix minor issues vercel list ([#12595](https://github.com/vercel/vercel/pull/12595))

- Prevent confirmation prompt for `vercel disconnect --yes` ([#12589](https://github.com/vercel/vercel/pull/12589))

- Ensure --debug mode doesn't cause telemetry send process to hang ([#12602](https://github.com/vercel/vercel/pull/12602))

- [cli] fix minor issues vercel help ([#12597](https://github.com/vercel/vercel/pull/12597))

- [cli] fix minor issues vercel remove ([#12588](https://github.com/vercel/vercel/pull/12588))

- [cli] fix minor issues vercel init ([#12596](https://github.com/vercel/vercel/pull/12596))

- Fix framework detection for `vc deploy` when using `--archive` and/or ([#12598](https://github.com/vercel/vercel/pull/12598))
  `--prebuilt`

- Invoke the telemetry flush command with telemetry disabled ([#12583](https://github.com/vercel/vercel/pull/12583))

- [cli] fix minor issues vercel logout ([#12594](https://github.com/vercel/vercel/pull/12594))

- Updated dependencies [[`b5f4b14d5a5784dd63a0a640e7ec97bd4c09eb63`](https://github.com/vercel/vercel/commit/b5f4b14d5a5784dd63a0a640e7ec97bd4c09eb63), [`da13575953486d6dabecec3c81eae12b03d595ec`](https://github.com/vercel/vercel/commit/da13575953486d6dabecec3c81eae12b03d595ec)]:
  - @vercel/python@4.5.0
  - @vercel/next@4.3.20

## 39.0.2

### Patch Changes

- [cli] disable telemetry first run message if VERCEL_TELEMETRY_DISABLED is set ([#12584](https://github.com/vercel/vercel/pull/12584))

- [cli] use string literal in telemetry status ([#12582](https://github.com/vercel/vercel/pull/12582))

## 39.0.1

### Patch Changes

- Updated dependencies [[`0b531f711bac986053bf7ad9b5c316375f1c9bf3`](https://github.com/vercel/vercel/commit/0b531f711bac986053bf7ad9b5c316375f1c9bf3)]:
  - @vercel/python@4.4.1

## 39.0.0

### Major Changes

- Vercel CLI now Collects Telemetry Data ([#12555](https://github.com/vercel/vercel/pull/12555))

  The Vercel CLI collects telemetry data about general usage.

  Telemetry allows Vercel to accurately gauge Vercel CLI feature usage, pain points, and customization across all customers. This data enables us to better tailor the Vercel CLI to our customers’ needs, support its continued growth relevance, and optimal developer experience, as well as verify if improvements are enhancing the baseline performance of all applications.

  Participation in this program is optional, and you may opt-out if you would prefer not to share any telemetry information with Vercel.

  Learn more about Vercel CLI Telemetry at https://vercel.com/docs/cli/about-telemetry.

### Patch Changes

- Make tests type-checked ([#12525](https://github.com/vercel/vercel/pull/12525))

- Consistency fixes for subcommand `--help` output ([#12573](https://github.com/vercel/vercel/pull/12573))

## 38.0.0

### Major Changes

- Migrate `vercel certs` subcommands to their own command specifications ([#12463](https://github.com/vercel/vercel/pull/12463))

- Migrate `vercel dns` subcommands to their own command specifications ([#12464](https://github.com/vercel/vercel/pull/12464))

- Migrate `vercel alias` subcommands to their own command specifications ([#12458](https://github.com/vercel/vercel/pull/12458))

- Migrate `vercel projects` subcommands to their own command specifications ([#12518](https://github.com/vercel/vercel/pull/12518))

- Migrate `vercel env` subcommands to their own command specifications ([#12476](https://github.com/vercel/vercel/pull/12476))

- Migrate `vercel domains` subcommands to their own command specifications ([#12526](https://github.com/vercel/vercel/pull/12526))

- Migrate `vercel git` subcommands to their own command specifications ([#12524](https://github.com/vercel/vercel/pull/12524))

- Migrate `vercel teams` subcommands to their own command specifications ([#12496](https://github.com/vercel/vercel/pull/12496))

### Minor Changes

- Migrate `vercel promote` subcommands to their own command specifications ([#12480](https://github.com/vercel/vercel/pull/12480))

- [cli] add telemetry for `vercel teams switch` ([#12493](https://github.com/vercel/vercel/pull/12493))

- Support `multiple: true` for variadic arguments in Command spec ([#12515](https://github.com/vercel/vercel/pull/12515))

- Migrate `vercel rollback` subcommands to their own command specifications ([#12519](https://github.com/vercel/vercel/pull/12519))

- [cli] add telemetry for --help flag ([#12430](https://github.com/vercel/vercel/pull/12430))

- Adds "--target" as a new option for the "redeploy" command. ([#12523](https://github.com/vercel/vercel/pull/12523))

- Add strongly typed `subcommands` for Telemetry methods based on command specification ([#12446](https://github.com/vercel/vercel/pull/12446))

- Migrate `vercel telemetry` subcommands to their own command specifications ([#12460](https://github.com/vercel/vercel/pull/12460))

- Migrate `vercel target` subcommands to their own command specifications ([#12477](https://github.com/vercel/vercel/pull/12477))

- [cli] standardize `vercel teams` subcommand routing ([#12473](https://github.com/vercel/vercel/pull/12473))

### Patch Changes

- Don't print empty "Options" section in `--help` output (after filtering) ([#12479](https://github.com/vercel/vercel/pull/12479))

- [cli] integration resource was always redacted simplify method ([#12547](https://github.com/vercel/vercel/pull/12547))

- [cli] minor fixes in vercel target ([#12510](https://github.com/vercel/vercel/pull/12510))

- Show `vercel telemetry` subcommand help output ([#12487](https://github.com/vercel/vercel/pull/12487))

- [cli] tidy up command config structure `vercel alias` ([#12438](https://github.com/vercel/vercel/pull/12438))

- [cli] Use `getAliases` helper in `vercel certs` ([#12489](https://github.com/vercel/vercel/pull/12489))

- [cli] separately track integration-resource command ([#12543](https://github.com/vercel/vercel/pull/12543))

- [cli] use getAliases helper in vercel env ([#12491](https://github.com/vercel/vercel/pull/12491))

- Don't print empty "Examples" section in `--help` output ([#12475](https://github.com/vercel/vercel/pull/12475))

- [cli] create standard method for redacted targets ([#12544](https://github.com/vercel/vercel/pull/12544))

- [cli] redacting regions until we determine method to get list ([#12553](https://github.com/vercel/vercel/pull/12553))

- [cli] use getAliases helper in vercel integration-resource ([#12505](https://github.com/vercel/vercel/pull/12505))

- [cli] redact dns records outside allowed types ([#12548](https://github.com/vercel/vercel/pull/12548))

- [cli] remove trackCommandError method - unused ([#12546](https://github.com/vercel/vercel/pull/12546))

- [cli] derive `vercel alias` subcommand config from subcommand structs ([#12474](https://github.com/vercel/vercel/pull/12474))

- [cli] use getAliases in vercel telemetry ([#12509](https://github.com/vercel/vercel/pull/12509))

- [cli] use getAliases helper in vercel integration ([#12504](https://github.com/vercel/vercel/pull/12504))

- [cli] fix minor issues vercel pull ([#12512](https://github.com/vercel/vercel/pull/12512))

- [cli] use getAliases in vercel target ([#12508](https://github.com/vercel/vercel/pull/12508))

- Stabilize Chained Prerenders ([#12507](https://github.com/vercel/vercel/pull/12507))

- [cli] use subcommandOriginal in telemetry ([#12549](https://github.com/vercel/vercel/pull/12549))

- [cli] fix minor issues vercel project ([#12528](https://github.com/vercel/vercel/pull/12528))

- Add telemetry to teams list options ([#12440](https://github.com/vercel/vercel/pull/12440))

- Misc adjustments for `vercel bisect --help` ([#12478](https://github.com/vercel/vercel/pull/12478))

- [cli] redact Extensions ([#12542](https://github.com/vercel/vercel/pull/12542))

- fix small issues in telemetry and whoami ([#12468](https://github.com/vercel/vercel/pull/12468))

- Make `command` be an implied argument when `subcommands` array is defined ([#12456](https://github.com/vercel/vercel/pull/12456))

- [cli] derive Map of aliases from Command structs ([#12472](https://github.com/vercel/vercel/pull/12472))

- [cli] Add aliases field to Command ([#12462](https://github.com/vercel/vercel/pull/12462))

- Include "integration" command name in synopsis line in `vercel integration <subcommand> --help` output ([#12470](https://github.com/vercel/vercel/pull/12470))

- Consistent help output for `--next` option ([#12481](https://github.com/vercel/vercel/pull/12481))

- Fix `vercel integration-resource` subcommand help ([#12531](https://github.com/vercel/vercel/pull/12531))

- Consistent help output for `--limit` option ([#12482](https://github.com/vercel/vercel/pull/12482))

- [cli] rename getAliases helper to nonconflicting name ([#12516](https://github.com/vercel/vercel/pull/12516))

- [cli] redact unknown archive formats ([#12550](https://github.com/vercel/vercel/pull/12550))

- [cli] use getAliases helper in vercel dns ([#12490](https://github.com/vercel/vercel/pull/12490))

- [cli] move scope fetching closer to where its used in `vc bisect` ([#12439](https://github.com/vercel/vercel/pull/12439))

- [cli] redact output mode in telemetry method ([#12545](https://github.com/vercel/vercel/pull/12545))

- [cli] use subcommandOriginal for help telemetry ([#12552](https://github.com/vercel/vercel/pull/12552))

- [cli] fix minor issues vercel alias ([#12539](https://github.com/vercel/vercel/pull/12539))

- Fix certs issue to allow domain without subdomain ([#12532](https://github.com/vercel/vercel/pull/12532))

- Updated dependencies [[`03f02e4ae9d3e9c198584acba4231e763d9eb353`](https://github.com/vercel/vercel/commit/03f02e4ae9d3e9c198584acba4231e763d9eb353), [`736f322093ebbb31d576609467d80d89ba9dc250`](https://github.com/vercel/vercel/commit/736f322093ebbb31d576609467d80d89ba9dc250), [`80c8ec3634170c1566a5ce62acf560a9d1926d60`](https://github.com/vercel/vercel/commit/80c8ec3634170c1566a5ce62acf560a9d1926d60)]:
  - @vercel/next@4.3.19
  - @vercel/python@4.4.0

## 37.14.0

### Minor Changes

- Strongly type `TelemetryClient` subclasses against command specification ([#12426](https://github.com/vercel/vercel/pull/12426))

- Adds `vercel integration remove` to uninstall Marketplace integrations from the current team ([#12291](https://github.com/vercel/vercel/pull/12291))
  Adds `vercel integration-resource disconnect` to disconnect Marketplace integration resources from projects
  Adds `vercel integration-resource remove` to delete Marketplace integration resources

### Patch Changes

- [cli] Make all metrics tracking methods on the store require arguments ([#12422](https://github.com/vercel/vercel/pull/12422))

- Support allowHeader from Next.js for filtering request headers during revalidation ([#12420](https://github.com/vercel/vercel/pull/12420))

- [cli] don't track unreachable condition ([#12419](https://github.com/vercel/vercel/pull/12419))

- Updated dependencies [[`5a6605bbd99c3b4c3f06fc315dd3978fe7801d00`](https://github.com/vercel/vercel/commit/5a6605bbd99c3b4c3f06fc315dd3978fe7801d00)]:
  - @vercel/build-utils@8.4.12
  - @vercel/next@4.3.18
  - @vercel/node@3.2.24
  - @vercel/static-build@2.5.34

## 37.13.0

### Minor Changes

- Add telemetry for `vercel logs` ([#12386](https://github.com/vercel/vercel/pull/12386))

- Add telemetry for `vercel env pull` ([#12368](https://github.com/vercel/vercel/pull/12368))

- add telemetry for `vercel env rm` ([#12384](https://github.com/vercel/vercel/pull/12384))

- [cli] add subcommand tracking for `dns` group ([#12375](https://github.com/vercel/vercel/pull/12375))

- [cli] add telemetry for `vercel certs ls` ([#12383](https://github.com/vercel/vercel/pull/12383))

- [cli] add telemetry tracking to vercel inspect ([#12367](https://github.com/vercel/vercel/pull/12367))

- Add telemetry for `vercel certs remove` ([#12394](https://github.com/vercel/vercel/pull/12394))

- Add telemetry for `vercel integration list` ([#12404](https://github.com/vercel/vercel/pull/12404))

- add telemetry tracking to `env add` ([#12357](https://github.com/vercel/vercel/pull/12357))

- track standard environments in `vc env add` ([#12385](https://github.com/vercel/vercel/pull/12385))

- [cli] add telemetry for `vercel target ls` ([#12352](https://github.com/vercel/vercel/pull/12352))

- [cli] add telemetry tracking for `vercel domains ls` ([#12400](https://github.com/vercel/vercel/pull/12400))

- [cli] add `VERCEL_ENV` and `VERCEL` to process to simulate runtime ([#12358](https://github.com/vercel/vercel/pull/12358))

- Add telemetry for `vercel domains move` ([#12411](https://github.com/vercel/vercel/pull/12411))

- [cli] add telemetry tracking to `git connect` and `git disconnect` ([#12373](https://github.com/vercel/vercel/pull/12373))

- Add telemetry to `vercel domains buy` ([#12413](https://github.com/vercel/vercel/pull/12413))

- [cli] add telemetry tracking to `project list` ([#12339](https://github.com/vercel/vercel/pull/12339))

- Add telemetry for `vercel domains add` ([#12409](https://github.com/vercel/vercel/pull/12409))

- Add telemetry to `vercel domains rm` ([#12410](https://github.com/vercel/vercel/pull/12410))

- Add telemetry for `vercel list` ([#12364](https://github.com/vercel/vercel/pull/12364))

- [cli] add subcommand tracking for `integration` group ([#12377](https://github.com/vercel/vercel/pull/12377))

- Add telemetry for `vercel certs add` ([#12391](https://github.com/vercel/vercel/pull/12391))

- [cli] add subcommand tracking for `domains` group ([#12374](https://github.com/vercel/vercel/pull/12374))

- [cli] add telemetry tracking to `project add` ([#12340](https://github.com/vercel/vercel/pull/12340))

- Add telemetry for `vercel integration open` ([#12408](https://github.com/vercel/vercel/pull/12408))

- Add telemetry for `vercel init` ([#12371](https://github.com/vercel/vercel/pull/12371))

- [cli] add subcommand tracking for `integration` group ([#12377](https://github.com/vercel/vercel/pull/12377))

- [cli] add telemetry tracking for `vercel dns import` ([#12379](https://github.com/vercel/vercel/pull/12379))

- [cli] add telemetry for `vercel dns ls` ([#12380](https://github.com/vercel/vercel/pull/12380))

- Add telemetry for `vercel env ls` ([#12392](https://github.com/vercel/vercel/pull/12392))

- Add telemetry for `vercel bisect` ([#12362](https://github.com/vercel/vercel/pull/12362))

- [cli] add telemetry for `vercel dns remove` ([#12381](https://github.com/vercel/vercel/pull/12381))

- Add telemetry for `vercel integration add` ([#12406](https://github.com/vercel/vercel/pull/12406))

- [cli] add telemetry tracking for vercel dev invocations ([#12349](https://github.com/vercel/vercel/pull/12349))

- [cli] add subcommand tracking for `certs` group ([#12376](https://github.com/vercel/vercel/pull/12376))

- [cli] add telemetry for `vercel redeploy` ([#12353](https://github.com/vercel/vercel/pull/12353))

- [cli] add telemetry for `vercel domains inspect` ([#12407](https://github.com/vercel/vercel/pull/12407))

- Add telemetry for `vercel certs issue` ([#12401](https://github.com/vercel/vercel/pull/12401))

- Add telemetry for `vercel link` ([#12360](https://github.com/vercel/vercel/pull/12360))

### Patch Changes

- Remove stray file ([#12363](https://github.com/vercel/vercel/pull/12363))

- add metrics to dns add ([#12414](https://github.com/vercel/vercel/pull/12414))

- Add telemetry to the `teams` subcommands. Telemetry collection is not currently enabled and when it is, will be a major version bump for the CLI. ([#12346](https://github.com/vercel/vercel/pull/12346))

- add telemetry to `vc pull` ([#12387](https://github.com/vercel/vercel/pull/12387))

- [cli] refactor Output usage ([#12305](https://github.com/vercel/vercel/pull/12305))

- extract pull invocation from build ([#12372](https://github.com/vercel/vercel/pull/12372))

- extract vc pull logic from entrypoint ([#12378](https://github.com/vercel/vercel/pull/12378))

- Updated dependencies [[`13bb443f2b0791c7bd402447fcb540cffd0b6eae`](https://github.com/vercel/vercel/commit/13bb443f2b0791c7bd402447fcb540cffd0b6eae)]:
  - @vercel/remix-builder@2.2.13

## 37.12.1

### Patch Changes

- - Appropriately handle hidden properties in `vercel install` flows ([#12336](https://github.com/vercel/vercel/pull/12336))
  - Treat complex expressions during `vercel install` flows as unsupported

## 37.12.0

### Minor Changes

- [cli] track team id ([#12312](https://github.com/vercel/vercel/pull/12312))

- [cli] add telemetry tracking to `project rm` ([#12326](https://github.com/vercel/vercel/pull/12326))

### Patch Changes

- [cli] add telemetry tracking to `alias rm` ([#12320](https://github.com/vercel/vercel/pull/12320))

- [cli] add telemetry to "remove" command ([#12315](https://github.com/vercel/vercel/pull/12315))

- Fix caching issue with prerenders while Partial Prerendering is enabled ([#12325](https://github.com/vercel/vercel/pull/12325))

- Revert disabling generation of route shells ([#12323](https://github.com/vercel/vercel/pull/12323))

- Silence `punycode` deprecation warning ([#12306](https://github.com/vercel/vercel/pull/12306))

- [cli] fix typo ([#12317](https://github.com/vercel/vercel/pull/12317))

- Updated dependencies [[`b0728d1f6a378f15d32a5416a4a09ad0301f06f5`](https://github.com/vercel/vercel/commit/b0728d1f6a378f15d32a5416a4a09ad0301f06f5), [`78e60bf3acd17c446486059f15a99cca99f1c4dc`](https://github.com/vercel/vercel/commit/78e60bf3acd17c446486059f15a99cca99f1c4dc)]:
  - @vercel/next@4.3.17

## 37.11.0

### Minor Changes

- [cli] Add default team id for logged out users ([#12310](https://github.com/vercel/vercel/pull/12310))

- [cli] add telemetry for `vercel promote` ([#12304](https://github.com/vercel/vercel/pull/12304))

- [cli] add remaining root command tracking ([#12301](https://github.com/vercel/vercel/pull/12301))

### Patch Changes

- [cli] Add tracking for cli extensions ([#12302](https://github.com/vercel/vercel/pull/12302))

- [cli] remove duplicate global option ([#12303](https://github.com/vercel/vercel/pull/12303))

- [cli] separately track if deploy is done by default ([#12296](https://github.com/vercel/vercel/pull/12296))

- [cli] Add tracking for most global flags and options ([#12300](https://github.com/vercel/vercel/pull/12300))

- [cli] update option tracking to be prefixed appropriately ([#12288](https://github.com/vercel/vercel/pull/12288))

## 37.10.0

### Minor Changes

- Add telemetry for `vercel alias set` ([#12292](https://github.com/vercel/vercel/pull/12292))

### Patch Changes

- Collect telemetry for `vc telemetry status` and `vc telemetry enable`. Telemetry collection is not currently enabled and when it is, will be a major version bump for the CLI. ([#12273](https://github.com/vercel/vercel/pull/12273))

- [cli] Use centralized value for [REDACTED] ([#12295](https://github.com/vercel/vercel/pull/12295))

- Add telemetry to the build command. Telemetry collection is not currently enabled and when it is, will be a major version bump for the CLI. ([#12293](https://github.com/vercel/vercel/pull/12293))

## 37.9.0

### Minor Changes

- [cli] Add telemetry for `vercel logout` ([#12289](https://github.com/vercel/vercel/pull/12289))

- [cli] add telemetry for vercel rollback ([#12287](https://github.com/vercel/vercel/pull/12287))

### Patch Changes

- [cli] Add telemetry for `vercel teams invite email1, email2` ([#12276](https://github.com/vercel/vercel/pull/12276))

- Collect telemetry for `vc whoami`. Telemetry collection is not currently enabled and when it is, will be a major version bump for the CLI. ([#12271](https://github.com/vercel/vercel/pull/12271))

- Partial Prerendering Fallback Shells now respect the revalidate config and now do not produce route shells on-demand. ([#12268](https://github.com/vercel/vercel/pull/12268))

- Add telemetry to the deploy command. Telemetry collection is not currently enabled and when it is, will be a major version bump for the CLI. ([#12269](https://github.com/vercel/vercel/pull/12269))

- Updated dependencies [[`b4aa388c78d6b682c0f1dff38a2a48258e56ff50`](https://github.com/vercel/vercel/commit/b4aa388c78d6b682c0f1dff38a2a48258e56ff50), [`9f797261eabd45d492fdfc198dfd4be33e397582`](https://github.com/vercel/vercel/commit/9f797261eabd45d492fdfc198dfd4be33e397582)]:
  - @vercel/next@4.3.16

## 37.8.0

### Minor Changes

- Enable viewing a list of team's Marketplace resources via the `vc integration list` command (with the alternative alias `vc integration ls` and basic filtering `--current-project` and `--integration [integration-slug]`) ([#12251](https://github.com/vercel/vercel/pull/12251))

### Patch Changes

- Updated dependencies [[`d01c6b98d6f5f2718b69edec71b4aec40822bfe6`](https://github.com/vercel/vercel/commit/d01c6b98d6f5f2718b69edec71b4aec40822bfe6), [`3a2c2529c642cc2efc11d08a18f2da2ff423b15f`](https://github.com/vercel/vercel/commit/3a2c2529c642cc2efc11d08a18f2da2ff423b15f)]:
  - @vercel/build-utils@8.4.11
  - @vercel/static-build@2.5.33
  - @vercel/hydrogen@1.0.9
  - @vercel/redwood@2.1.8
  - @vercel/remix-builder@2.2.12
  - @vercel/next@4.3.15
  - @vercel/node@3.2.23

## 37.7.1

### Patch Changes

- [cli] remove extraneous `--yes` option from docs ([#12256](https://github.com/vercel/vercel/pull/12256))

- Updated dependencies [[`6bc94805af7550967ca675194b5b956284da8797`](https://github.com/vercel/vercel/commit/6bc94805af7550967ca675194b5b956284da8797), [`fac89652a412d21b70c015db0863bc89cb45c453`](https://github.com/vercel/vercel/commit/fac89652a412d21b70c015db0863bc89cb45c453)]:
  - @vercel/build-utils@8.4.10
  - @vercel/go@3.2.0
  - @vercel/node@3.2.22
  - @vercel/static-build@2.5.32

## 37.7.0

### Minor Changes

- Enable direct access to marketplace integration dashboards via `vc integration open [integration]` command ([#12233](https://github.com/vercel/vercel/pull/12233))

- [cli] remove deprecated `certs renew` command ([#12248](https://github.com/vercel/vercel/pull/12248))

### Patch Changes

- [cli] track invocation of `vercel alias *` ([#12250](https://github.com/vercel/vercel/pull/12250))

- [tests] skip flakey gatsby test ([#12244](https://github.com/vercel/vercel/pull/12244))

- Updated dependencies [[`dfad4af5c65a565e0afe28731d3918d03d5085b2`](https://github.com/vercel/vercel/commit/dfad4af5c65a565e0afe28731d3918d03d5085b2)]:
  - @vercel/build-utils@8.4.9
  - @vercel/node@3.2.21
  - @vercel/static-build@2.5.31

## 37.6.3

### Patch Changes

- Updated dependencies [[`226028a8f205a4f795ce8dfdeffc0265cca8d9e2`](https://github.com/vercel/vercel/commit/226028a8f205a4f795ce8dfdeffc0265cca8d9e2)]:
  - @vercel/build-utils@8.4.8
  - @vercel/hydrogen@1.0.8
  - @vercel/next@4.3.14
  - @vercel/redwood@2.1.7
  - @vercel/remix-builder@2.2.11
  - @vercel/static-build@2.5.30
  - @vercel/node@3.2.20

## 37.6.2

### Patch Changes

- [cli] Remove documented `--next` option from `target ls` ([#12221](https://github.com/vercel/vercel/pull/12221))

- [cli] Add tracking event for Vercel CLI version ([#12212](https://github.com/vercel/vercel/pull/12212))

- [cli] Don't send telemetry if debugging ([#12228](https://github.com/vercel/vercel/pull/12228))

- [cli] set telemetry enabled to false with VERCEL_TELEMETRY_DISABLED ([#12229](https://github.com/vercel/vercel/pull/12229))

- [cli] use `ms` for timeout values ([#12220](https://github.com/vercel/vercel/pull/12220))

- Add tracking events for platform, arch, and cpu_count. ([#12190](https://github.com/vercel/vercel/pull/12190))

- Add support for telemetry debugging via VERCEL_TELEMETRY_DEBUG. Telemetry collection is not currently enabled and when it is, will be a major version bump for the CLI. ([#12209](https://github.com/vercel/vercel/pull/12209))

- [cli] Remove incorrect --output docs for `vercel certs` ([#12230](https://github.com/vercel/vercel/pull/12230))

- Updated dependencies [[`a6227a56d7feec77b5355d2cd5fc07f151021d73`](https://github.com/vercel/vercel/commit/a6227a56d7feec77b5355d2cd5fc07f151021d73), [`e312d610177b28cf1592b18ca85b8d4e088ffc05`](https://github.com/vercel/vercel/commit/e312d610177b28cf1592b18ca85b8d4e088ffc05)]:
  - @vercel/static-build@2.5.29
  - @vercel/build-utils@8.4.7
  - @vercel/hydrogen@1.0.7
  - @vercel/redwood@2.1.6
  - @vercel/remix-builder@2.2.10
  - @vercel/next@4.3.13
  - @vercel/node@3.2.19

## 37.6.1

### Patch Changes

- Add a command for enabling and disabling telemetry. Telemetry collection is not currently enabled and when it is, will be a major version bump for the CLI. ([#12207](https://github.com/vercel/vercel/pull/12207))

- [cli] Remove incorrect `--json` flag on `vercel alias` ([#12198](https://github.com/vercel/vercel/pull/12198))

- Standardize most error output through `output.error` ([#12012](https://github.com/vercel/vercel/pull/12012))

- Replace `psl` with `tldts` for domain parsing ([#12174](https://github.com/vercel/vercel/pull/12174))

- add support for `images.localPatterns` ([#12195](https://github.com/vercel/vercel/pull/12195))

- [cli] add telemetry tracking to `alias ls` ([#12194](https://github.com/vercel/vercel/pull/12194))

- Add support for tracking Continuous Integration vendors with telemetry ([#12180](https://github.com/vercel/vercel/pull/12180))

- Add session id to events ([#12179](https://github.com/vercel/vercel/pull/12179))

- Updated dependencies [[`5431ffd5de6a572f247e63f737576b4a04884f7b`](https://github.com/vercel/vercel/commit/5431ffd5de6a572f247e63f737576b4a04884f7b)]:
  - @vercel/build-utils@8.4.6
  - @vercel/next@4.3.12
  - @vercel/node@3.2.18
  - @vercel/static-build@2.5.28

## 37.6.0

### Minor Changes

- [cli] remove `textInput` in favor of `input.text` ([#12168](https://github.com/vercel/vercel/pull/12168))

- Add stub telemetry behavior in preparation for use tracking ([#12173](https://github.com/vercel/vercel/pull/12173))

### Patch Changes

- Introduce new chain configuration for Partial Prerendering ([#12117](https://github.com/vercel/vercel/pull/12117))

- [cli] correctly call to create new deployment when promoting preview deployment ([#12178](https://github.com/vercel/vercel/pull/12178))

- Updated dependencies [[`42ae831561365b8254e62cf57f41caca03af4c31`](https://github.com/vercel/vercel/commit/42ae831561365b8254e62cf57f41caca03af4c31), [`62f434a79fe25009e63fcaefda0abe283c590f58`](https://github.com/vercel/vercel/commit/62f434a79fe25009e63fcaefda0abe283c590f58), [`37ec6fa7f5ff313bfdb22570fb33f8b7eff280e6`](https://github.com/vercel/vercel/commit/37ec6fa7f5ff313bfdb22570fb33f8b7eff280e6)]:
  - @vercel/next@4.3.11
  - @vercel/build-utils@8.4.5
  - @vercel/node@3.2.17
  - @vercel/static-build@2.5.27

## 37.5.4

### Patch Changes

- Change error printing to use standard Output methods ([#12010](https://github.com/vercel/vercel/pull/12010))

- Updated dependencies [[`2dab096e952c25521bac2537039ed7ca15675095`](https://github.com/vercel/vercel/commit/2dab096e952c25521bac2537039ed7ca15675095)]:
  - @vercel/build-utils@8.4.4
  - @vercel/node@3.2.16
  - @vercel/static-build@2.5.26

## 37.5.3

### Patch Changes

- Updated dependencies [[`f1904566e5c24919425fc2b6c8c84f25f3478e74`](https://github.com/vercel/vercel/commit/f1904566e5c24919425fc2b6c8c84f25f3478e74)]:
  - @vercel/build-utils@8.4.3
  - @vercel/node@3.2.15
  - @vercel/static-build@2.5.25

## 37.5.2

### Patch Changes

- [cli] Add note about epipebomb ([#12144](https://github.com/vercel/vercel/pull/12144))

## 37.5.1

### Patch Changes

- Updated dependencies [[`f396f72b6bab0acf45522d25ee08c9899afdad40`](https://github.com/vercel/vercel/commit/f396f72b6bab0acf45522d25ee08c9899afdad40)]:
  - @vercel/go@3.1.3

## 37.5.0

### Minor Changes

- Support installing products from Vercel Marketplace via `vc install` ([#12127](https://github.com/vercel/vercel/pull/12127))

### Patch Changes

- [logs] tiny idomatic fixup ([#12094](https://github.com/vercel/vercel/pull/12094))

- [cli] refactor getSubcommand to return original user input ([#12137](https://github.com/vercel/vercel/pull/12137))

- Updated dependencies [[`67839368e71f27c93ca9aa664810ef64de4d4d9c`](https://github.com/vercel/vercel/commit/67839368e71f27c93ca9aa664810ef64de4d4d9c)]:
  - @vercel/remix-builder@2.2.9

## 37.4.2

### Patch Changes

- Updated dependencies [[`8e90f4156`](https://github.com/vercel/vercel/commit/8e90f415663226411ee6f294e30331a95806e53e)]:
  - @vercel/build-utils@8.4.2
  - @vercel/hydrogen@1.0.6
  - @vercel/next@4.3.10
  - @vercel/redwood@2.1.5
  - @vercel/remix-builder@2.2.8
  - @vercel/static-build@2.5.24
  - @vercel/node@3.2.14

## 37.4.1

### Patch Changes

- Fix gitBranch parameter for `vc env add` command ([#12085](https://github.com/vercel/vercel/pull/12085))

- Updated dependencies [[`04e15410f`](https://github.com/vercel/vercel/commit/04e15410f09453c528c133d1432fd8b183c5097c)]:
  - @vercel/build-utils@8.4.1
  - @vercel/hydrogen@1.0.5
  - @vercel/next@4.3.9
  - @vercel/redwood@2.1.4
  - @vercel/remix-builder@2.2.7
  - @vercel/static-build@2.5.23
  - @vercel/node@3.2.13

## 37.4.0

### Minor Changes

- introduce using level to highlight build logs ([#12044](https://github.com/vercel/vercel/pull/12044))

### Patch Changes

- Combine Partial Prerendering lambdas for revalidation and dynamic resumes. ([#12064](https://github.com/vercel/vercel/pull/12064))

- Added support for Partial Fallback Prerendering ([#12036](https://github.com/vercel/vercel/pull/12036))

- Updated dependencies [[`b3540096a`](https://github.com/vercel/vercel/commit/b3540096a39dd8b24b250aa5ad808c8445b5f484), [`49c95b77a`](https://github.com/vercel/vercel/commit/49c95b77a2cea23c6f98c5e084dbe35d081b40bc), [`e7016f9b0`](https://github.com/vercel/vercel/commit/e7016f9b033e88a33a89bf90ae655069f687c72f)]:
  - @vercel/next@4.3.8
  - @vercel/build-utils@8.4.0
  - @vercel/node@3.2.12
  - @vercel/static-build@2.5.22

## 37.3.0

### Minor Changes

- Support custom environments in `vc env rm` ([#12009](https://github.com/vercel/vercel/pull/12009))

### Patch Changes

- Add error for `vc deploy --env` with no value ([#12002](https://github.com/vercel/vercel/pull/12002))

- Updated dependencies [[`40b7ee0d2`](https://github.com/vercel/vercel/commit/40b7ee0d297c212961279639d9c73d4fed2312f8), [`5ab983009`](https://github.com/vercel/vercel/commit/5ab98300958538fac5e154034eacd9267a79dc26), [`78a3be23e`](https://github.com/vercel/vercel/commit/78a3be23edff1e59a09a75a8adc2013a5a53fb1d)]:
  - @vercel/build-utils@8.3.9
  - @vercel/go@3.1.2
  - @vercel/node@3.2.11
  - @vercel/static-build@2.5.21

## 37.2.1

### Patch Changes

- Fixes integration not found error when using `vercel install` ([#12035](https://github.com/vercel/vercel/pull/12035))

## 37.2.0

### Minor Changes

- Add `vc install` and `vc integration add` commands ([#12033](https://github.com/vercel/vercel/pull/12033))

### Patch Changes

- [cli] Remove existing metrics gathering behavior ([#12026](https://github.com/vercel/vercel/pull/12026))

- Remove redundant formatting on a few lines of output ([#12011](https://github.com/vercel/vercel/pull/12011))

- Updated dependencies [[`06337ed0b`](https://github.com/vercel/vercel/commit/06337ed0bb1ab4becd1554642c162c75bdcc91c2), [`2fc9e6d81`](https://github.com/vercel/vercel/commit/2fc9e6d8104a3d6308873ef8dafa27c32f0b97be)]:
  - @vercel/build-utils@8.3.8
  - @vercel/node@3.2.10
  - @vercel/static-build@2.5.20

## 37.1.2

### Patch Changes

- Fix incorrect type for certs challenge-only flag ([#12018](https://github.com/vercel/vercel/pull/12018))

- [vc help] add build command to help/--help ([#12016](https://github.com/vercel/vercel/pull/12016))

## 37.1.1

### Patch Changes

- Updated dependencies [[`c6d469595`](https://github.com/vercel/vercel/commit/c6d469595372d53398c3f2eb35b644a22c56e4f6), [`49aaea41f`](https://github.com/vercel/vercel/commit/49aaea41f1501dec6aa262f04368df5e0c1475b6)]:
  - @vercel/build-utils@8.3.7
  - @vercel/next@4.3.7
  - @vercel/node@3.2.9
  - @vercel/static-build@2.5.19

## 37.1.0

### Minor Changes

- Support Custom Environments in `vercel env add [target]` ([#11994](https://github.com/vercel/vercel/pull/11994))

## 37.0.0

### Major Changes

- Refactor / modernize the `vercel list` command ([#11956](https://github.com/vercel/vercel/pull/11956))

### Minor Changes

- Print the custom environment name in `vc list` ([#11965](https://github.com/vercel/vercel/pull/11965))

- Allow filtering in `vc env ls` with custom environment ([#11984](https://github.com/vercel/vercel/pull/11984))

- Display Deployment Retention Policies in vc ls [project] ([#11676](https://github.com/vercel/vercel/pull/11676))

### Patch Changes

- Prefactor middleware tests to make changes easier ([#11934](https://github.com/vercel/vercel/pull/11934))

- Updated dependencies [[`763db23a3`](https://github.com/vercel/vercel/commit/763db23a3acf1c290f0d45c2501a2c924cbd609d)]:
  - @vercel/remix-builder@2.2.6

## 36.0.0

### Major Changes

- Remove defunct `secrets` command ([#11659](https://github.com/vercel/vercel/pull/11659))

### Patch Changes

- Updated dependencies [[`5680ff988`](https://github.com/vercel/vercel/commit/5680ff98801dec47152f21534ddc15bab6d6ddd7)]:
  - @vercel/remix-builder@2.2.5

## 35.2.4

### Patch Changes

- Some subcommand flags now show correct short flag in help ([#11931](https://github.com/vercel/vercel/pull/11931))

- Display custom environments in `vc env ls` ([#11912](https://github.com/vercel/vercel/pull/11912))

- [cli] alias `dev` pnpm command as `vc` and `vercel` as well ([#11933](https://github.com/vercel/vercel/pull/11933))

- Updated dependencies [[`d77d0919b`](https://github.com/vercel/vercel/commit/d77d0919b45eb3e8d27a9b75c0994727c926ccb0)]:
  - @vercel/remix-builder@2.2.4

## 35.2.3

### Patch Changes

- Updated dependencies [[`bec80e76a`](https://github.com/vercel/vercel/commit/bec80e76afe546072d4138f3ed3d6eda56d3f370), [`680a3af28`](https://github.com/vercel/vercel/commit/680a3af28e5d6caf51aa56f80fe77ad1091cd542)]:
  - @vercel/build-utils@8.3.6
  - @vercel/remix-builder@2.2.3
  - @vercel/node@3.2.8
  - @vercel/static-build@2.5.18

## 35.2.2

### Patch Changes

- Fix issue where builder output was treating an api endpoint as a frontend route ([#11907](https://github.com/vercel/vercel/pull/11907))

- Updated dependencies [[`0efb4795c`](https://github.com/vercel/vercel/commit/0efb4795cb06edf2561b69d7e2512b8e0cf912ca), [`5d1965832`](https://github.com/vercel/vercel/commit/5d1965832f02595c91409b4e7d863725669e6ccb)]:
  - @vercel/remix-builder@2.2.2

## 35.2.1

### Patch Changes

- Allow custom environments in `vc pull --environment` ([#11897](https://github.com/vercel/vercel/pull/11897))

- `vc target` now prompts to link projects ([#11895](https://github.com/vercel/vercel/pull/11895))

- Updated dependencies [[`6c2398713`](https://github.com/vercel/vercel/commit/6c2398713cd7ea2f1511d56ce1c5120d9f8e3a98)]:
  - @vercel/python@4.3.1

## 35.2.0

### Minor Changes

- Apply framework "defaultRoutes" in `vc build` ([#11889](https://github.com/vercel/vercel/pull/11889))

### Patch Changes

- fix(cli): wrong log line colors for deploy and inspect commands ([#11891](https://github.com/vercel/vercel/pull/11891))

- Standardize target parsing between commands ([#11890](https://github.com/vercel/vercel/pull/11890))

## 35.1.0

### Minor Changes

- Add target flag to vc build ([#11858](https://github.com/vercel/vercel/pull/11858))

### Patch Changes

- Better error message when calling logs command without a deployment url ([#11877](https://github.com/vercel/vercel/pull/11877))

- Updated dependencies [[`9d9b2fee6`](https://github.com/vercel/vercel/commit/9d9b2fee64b5638a313366ccb3eb2e0b337b4750)]:
  - @vercel/build-utils@8.3.5
  - @vercel/node@3.2.7
  - @vercel/static-build@2.5.17

## 35.0.3

### Patch Changes

- Updated dependencies [[`ae2bdab65`](https://github.com/vercel/vercel/commit/ae2bdab6544d76687785b40eded0a40e3ea477ff)]:
  - @vercel/build-utils@8.3.4
  - @vercel/hydrogen@1.0.4
  - @vercel/next@4.3.6
  - @vercel/redwood@2.1.3
  - @vercel/remix-builder@2.2.1
  - @vercel/static-build@2.5.16
  - @vercel/node@3.2.6

## 35.0.2

### Patch Changes

- Updated dependencies [[`a95c4c43a`](https://github.com/vercel/vercel/commit/a95c4c43a660386e5fd4921851e952438fa84b0a)]:
  - @vercel/next@4.3.5

## 35.0.1

### Patch Changes

- Updated dependencies [[`cfaa83cc9`](https://github.com/vercel/vercel/commit/cfaa83cc9059c598ff3ff8e7f081b483a3ead715), [`db8452770`](https://github.com/vercel/vercel/commit/db8452770e81da216dfd66270473264160ea96d5), [`9290c57b8`](https://github.com/vercel/vercel/commit/9290c57b83cc45a428e4ce96dd4402f97ec7f821)]:
  - @vercel/next@4.3.4
  - @vercel/remix-builder@2.2.0
  - @vercel/static-build@2.5.15
  - @vercel/build-utils@8.3.3
  - @vercel/hydrogen@1.0.3
  - @vercel/redwood@2.1.2
  - @vercel/node@3.2.5

## 35.0.0

### Major Changes

- [breaking] `vc logs` now returns runtime logs. Use `vc inspect --logs` and `vc deploy --logs` to get build logs ([#11788](https://github.com/vercel/vercel/pull/11788))

### Patch Changes

- Add download of diagnostics ([#11859](https://github.com/vercel/vercel/pull/11859))

- Updated dependencies [[`4c892f040`](https://github.com/vercel/vercel/commit/4c892f04014cf7b7bc662740296cae93fa93a3df), [`11e22746a`](https://github.com/vercel/vercel/commit/11e22746a54a3a17d860bfe32b7a9e885bd8e925)]:
  - @vercel/next@4.3.3
  - @vercel/redwood@2.1.1
  - @vercel/remix-builder@2.1.11
  - @vercel/node@3.2.4

## 34.4.0

### Minor Changes

- Add target output to `vc inspect` ([#11821](https://github.com/vercel/vercel/pull/11821))

- Send `customEnvironmentSlugOrId` to the create deployment endpoint ([#11789](https://github.com/vercel/vercel/pull/11789))

- Add `vc target ls` command ([#11790](https://github.com/vercel/vercel/pull/11790))

### Patch Changes

- Various improvements to vc target ls ([#11840](https://github.com/vercel/vercel/pull/11840))

- Updated dependencies [[`3eb40c8c2`](https://github.com/vercel/vercel/commit/3eb40c8c2d205ff3c237774eb0b63135c9298d5d), [`d0fe663af`](https://github.com/vercel/vercel/commit/d0fe663afc9c1a699f4195f0e8c97982f47193cf), [`b1e4a4011`](https://github.com/vercel/vercel/commit/b1e4a401102c94742d3b347875313d387d9a57b9), [`55ab52512`](https://github.com/vercel/vercel/commit/55ab52512c1966369fcd9ac60114356c8dfc0271)]:
  - @vercel/build-utils@8.3.2
  - @vercel/static-build@2.5.14
  - @vercel/next@4.3.2
  - @vercel/remix-builder@2.1.10
  - @vercel/node@3.2.3

## 34.3.1

### Patch Changes

- Updated dependencies [[`07a12706e`](https://github.com/vercel/vercel/commit/07a12706ebb7fd0599884f62d89ef97e33c7232f), [`3c9876e3d`](https://github.com/vercel/vercel/commit/3c9876e3d92fdbc2ad403eef0cb3469070ce0ecf), [`c7e339397`](https://github.com/vercel/vercel/commit/c7e33939725a6c9c155956a24245121a1416ddb8), [`fc82c3dac`](https://github.com/vercel/vercel/commit/fc82c3dac762c38ee74d6586c9bfe2f402b3fe57), [`21bf60218`](https://github.com/vercel/vercel/commit/21bf60218eee553ce60e6239fdc116505e2add55), [`9c5362b3d`](https://github.com/vercel/vercel/commit/9c5362b3d4ad29dcd56f0e7b6c31d02bf6a3f6f3)]:
  - @vercel/next@4.3.1
  - @vercel/build-utils@8.3.1
  - @vercel/node@3.2.2
  - @vercel/static-build@2.5.13

## 34.3.0

### Minor Changes

- introduce --logs flag for deploy and inspect command to display build logs ([#11672](https://github.com/vercel/vercel/pull/11672))

- Adds the ability for builders to define a `diagnostics` step that is called after the build operation is done. ([#11653](https://github.com/vercel/vercel/pull/11653))
  Implements the diagnostics step in the `next` builder.

### Patch Changes

- Updated dependencies [[`394eddb2a`](https://github.com/vercel/vercel/commit/394eddb2a9f4d9096315fe53f8d27a5401900e5f), [`b9d18c583`](https://github.com/vercel/vercel/commit/b9d18c5835ff16316fafb854eb6447df9c841b98), [`77836e3c3`](https://github.com/vercel/vercel/commit/77836e3c33837a7c85957733cad5c433e86aa8a2), [`11d0a32d8`](https://github.com/vercel/vercel/commit/11d0a32d854948e2df24c48ab6afdf5255d50632)]:
  - @vercel/build-utils@8.3.0
  - @vercel/next@4.3.0
  - @vercel/remix-builder@2.1.9
  - @vercel/redwood@2.1.0
  - @vercel/node@3.2.1
  - @vercel/static-build@2.5.12

## 34.2.8

### Patch Changes

- Updated dependencies [[`fd069f184`](https://github.com/vercel/vercel/commit/fd069f184d94a41cfcc427e8249418e122a4bf71), [`8ae40d096`](https://github.com/vercel/vercel/commit/8ae40d096eac5667a9d6b75fbb3f34565c841f90), [`f0d6acaa0`](https://github.com/vercel/vercel/commit/f0d6acaa03f20b47dbaf9ff501d009e02901db86), [`e33756494`](https://github.com/vercel/vercel/commit/e337564941a13ea9d2b3a1646e9f5a570ab0c7c5), [`dcb7fa5f9`](https://github.com/vercel/vercel/commit/dcb7fa5f9ca7f2acc913f5cc2c775425f2d7a580)]:
  - @vercel/node@3.2.0
  - @vercel/next@4.2.18
  - @vercel/remix-builder@2.1.8

## 34.2.7

### Patch Changes

- Updated dependencies [[`84b744541`](https://github.com/vercel/vercel/commit/84b744541b58524bd91e3b3f0628b675e772660f)]:
  - @vercel/next@4.2.17

## 34.2.6

### Patch Changes

- [built-utils] Handle case of not having lockfile when corepack is enabled ([#11697](https://github.com/vercel/vercel/pull/11697))

- Updated dependencies [[`5c12ed695`](https://github.com/vercel/vercel/commit/5c12ed69500ceff6a9dc544eab0acd7af64c044a), [`21444a38e`](https://github.com/vercel/vercel/commit/21444a38e50ed680c91b0e3955f15e378eeda64b), [`fa9789a93`](https://github.com/vercel/vercel/commit/fa9789a93ebe64c4246f441590cb695d296af336), [`c925dc4a1`](https://github.com/vercel/vercel/commit/c925dc4a1bf3a47b684b5f7fd788ddd24ba1ed1e), [`06d2d860e`](https://github.com/vercel/vercel/commit/06d2d860e47aed792247bf929805b180ed6e2dab), [`b735f37fd`](https://github.com/vercel/vercel/commit/b735f37fd92c707040e72084b0fdb4f8fd01dd51)]:
  - @vercel/build-utils@8.2.2
  - @vercel/next@4.2.16
  - @vercel/redwood@2.0.10
  - @vercel/remix-builder@2.1.7
  - @vercel/node@3.1.7
  - @vercel/static-build@2.5.11

## 34.2.5

### Patch Changes

- Adds a route for the `.rsc` pathname as well when app has ppr enabled but not all routes. ([#11681](https://github.com/vercel/vercel/pull/11681))

- Updated dependencies [[`7457767a7`](https://github.com/vercel/vercel/commit/7457767a77b03662c103a658273a46cf78359068), [`4337ea065`](https://github.com/vercel/vercel/commit/4337ea0654c4ee2c91c4464540f879d43da6696f)]:
  - @vercel/next@4.2.15

## 34.2.4

### Patch Changes

- Updated dependencies [[`3eb9d8c89`](https://github.com/vercel/vercel/commit/3eb9d8c8929592960d88e0395e2a2443f7304d6b), [`83741a0eb`](https://github.com/vercel/vercel/commit/83741a0eb9e44457b083e8790a11eb89984e6357)]:
  - @vercel/python@4.3.0
  - @vercel/build-utils@8.2.1
  - @vercel/node@3.1.6
  - @vercel/static-build@2.5.10

## 34.2.3

### Patch Changes

- Don't create streaming lambdas for pages router routes ([#11660](https://github.com/vercel/vercel/pull/11660))

- Updated dependencies [[`c9d53d4e3`](https://github.com/vercel/vercel/commit/c9d53d4e3e4591b9b6bde86100564c9ee4c6d1d4), [`5f561f8cf`](https://github.com/vercel/vercel/commit/5f561f8cfa4720801a5cf4598f193ab34539abb9)]:
  - @vercel/next@4.2.14

## 34.2.2

### Patch Changes

- Fix related to erroring when a prefetch route is not provided but the route is PPR enabled ([#11638](https://github.com/vercel/vercel/pull/11638))

- Updated dependencies [[`8e44ef5b9`](https://github.com/vercel/vercel/commit/8e44ef5b9d2cdbe743c7f1e3534f182465fed9bf), [`61e6af374`](https://github.com/vercel/vercel/commit/61e6af3740296c11015d0c3da84ee205020b0ea6)]:
  - @vercel/next@4.2.13

## 34.2.1

### Patch Changes

- Support incremental PPR for large applications ([#11625](https://github.com/vercel/vercel/pull/11625))

- Updated dependencies [[`73e558913`](https://github.com/vercel/vercel/commit/73e558913ab30ba097d7536a12fa8a7c967479f0)]:
  - @vercel/next@4.2.12

## 34.2.0

### Minor Changes

- Stop sending system environment variables in dev ([#11526](https://github.com/vercel/vercel/pull/11526))

### Patch Changes

- Updated dependencies [[`d3c1267e2`](https://github.com/vercel/vercel/commit/d3c1267e24082789ea6382cf6af81dd40df288ff), [`ccd7eb1fb`](https://github.com/vercel/vercel/commit/ccd7eb1fb78f7ac9effdbe1935de3bda82c97fe3)]:
  - @vercel/build-utils@8.2.0
  - @vercel/node@3.1.5
  - @vercel/static-build@2.5.9

## 34.1.14

### Patch Changes

- Updated dependencies [[`ad6945435`](https://github.com/vercel/vercel/commit/ad69454352b519b2b0ed326f245c779530554bf2)]:
  - @vercel/build-utils@8.1.3
  - @vercel/node@3.1.4
  - @vercel/static-build@2.5.8

## 34.1.13

### Patch Changes

- Updated dependencies [[`1682ad43d`](https://github.com/vercel/vercel/commit/1682ad43d0064b22b1248a7e946746b838f00076)]:
  - @vercel/build-utils@8.1.2
  - @vercel/node@3.1.3
  - @vercel/static-build@2.5.7

## 34.1.12

### Patch Changes

- Updated dependencies [[`67afc2608`](https://github.com/vercel/vercel/commit/67afc26085e2ebdaa33a8cbce112afec4cb1c4f5), [`2f7a6ed5f`](https://github.com/vercel/vercel/commit/2f7a6ed5f92d454000f92247d3b6548e2064f4e6)]:
  - @vercel/next@4.2.11
  - @vercel/build-utils@8.1.1
  - @vercel/node@3.1.2
  - @vercel/static-build@2.5.6

## 34.1.11

### Patch Changes

- Updated dependencies [[`5014b1e82`](https://github.com/vercel/vercel/commit/5014b1e82a46181baeb727ffe6d14000b6a4b1d7), [`18d1703d5`](https://github.com/vercel/vercel/commit/18d1703d5b4f2adc61fd56011f874c393fa57d0d), [`e87d4c14d`](https://github.com/vercel/vercel/commit/e87d4c14d0e718281f9ba91c9ec1cc6e142d383d), [`bc5fd4115`](https://github.com/vercel/vercel/commit/bc5fd41158ec9f36e5db1fe749589adcbaec6950)]:
  - @vercel/build-utils@8.1.0
  - @vercel/next@4.2.10
  - @vercel/redwood@2.0.9
  - @vercel/remix-builder@2.1.6
  - @vercel/node@3.1.1
  - @vercel/static-build@2.5.5

## 34.1.10

### Patch Changes

- Updated dependencies [[`119f80e96`](https://github.com/vercel/vercel/commit/119f80e9611a7a5a755aa689502dcdab323194aa), [`11584b0e9`](https://github.com/vercel/vercel/commit/11584b0e9b55f312f34d0d6467ab498e472ac9df), [`3023122d4`](https://github.com/vercel/vercel/commit/3023122d4e0dd292340d9e9e61ef232baf6e610d), [`0e774b6be`](https://github.com/vercel/vercel/commit/0e774b6be0c832213a64124e1f4fc6d150e87d9f)]:
  - @vercel/next@4.2.9
  - @vercel/static-build@2.5.4

## 34.1.9

### Patch Changes

- Updated dependencies [[`5a532a5b9`](https://github.com/vercel/vercel/commit/5a532a5b948994ba04783ac560357eed9f94a3f3), [`50fc27ba5`](https://github.com/vercel/vercel/commit/50fc27ba5773870956300bbbaffbe387d549bc12), [`c1d852295`](https://github.com/vercel/vercel/commit/c1d85229509dd319a1f11beb940a759113564d33), [`a5ea04154`](https://github.com/vercel/vercel/commit/a5ea04154ba26ee4e635d8953aa4f0d9d82d3a96)]:
  - @vercel/next@4.2.8
  - @vercel/node@3.1.0

## 34.1.8

### Patch Changes

- Updated dependencies [[`52e435aa5`](https://github.com/vercel/vercel/commit/52e435aa5d7b4014d19477969ad5cbfbe94aa76f), [`124846a3e`](https://github.com/vercel/vercel/commit/124846a3e65a3bf1ae82327fd4ba2b132674fb39), [`dc974b679`](https://github.com/vercel/vercel/commit/dc974b6797de0b6e90373c92e1f2bbdafcfc6687), [`58c6755e0`](https://github.com/vercel/vercel/commit/58c6755e0c12cae2ce55978b7bf8722133151196)]:
  - @vercel/next@4.2.7
  - @vercel/static-build@2.5.3

## 34.1.7

### Patch Changes

- Updated dependencies [[`3420ba015`](https://github.com/vercel/vercel/commit/3420ba0153dcabffef7114ba2361fb0f3c43a7b3)]:
  - @vercel/next@4.2.6

## 34.1.6

### Patch Changes

- Updated dependencies [[`b1adaf76e`](https://github.com/vercel/vercel/commit/b1adaf76ec17d1bbfe30a2bf65405bd886fa9bcf), [`3fb97d1d2`](https://github.com/vercel/vercel/commit/3fb97d1d270e835ce34a687bd234ea53dfe446a2)]:
  - @vercel/next@4.2.5
  - @vercel/static-build@2.5.2

## 34.1.5

### Patch Changes

- Updated dependencies [[`763a6d107`](https://github.com/vercel/vercel/commit/763a6d10709ca40405634d41863c2e524917ebe1), [`15475c8a2`](https://github.com/vercel/vercel/commit/15475c8a2c303a1dd189ba24044fac750280dd2e), [`21f5e7375`](https://github.com/vercel/vercel/commit/21f5e7375e4cb4ceed98ab56486d09a85fa3894d)]:
  - @vercel/ruby@2.1.0
  - @vercel/build-utils@8.0.0
  - @vercel/node@3.0.28
  - @vercel/static-build@2.5.1

## 34.1.4

### Patch Changes

- Updated dependencies [[`5b7960337`](https://github.com/vercel/vercel/commit/5b79603378a50fd04d5be1c3a3e5cd605b61478f)]:
  - @vercel/next@4.2.4

## 34.1.3

### Patch Changes

- Updated dependencies [[`5758838d0`](https://github.com/vercel/vercel/commit/5758838d090b9789ca6821e1122781352021109f)]:
  - @vercel/next@4.2.3

## 34.1.2

### Patch Changes

- Updated dependencies [[`64bd6dd05`](https://github.com/vercel/vercel/commit/64bd6dd0578d82f210b942b88baaa0673218d8b0), [`532885148`](https://github.com/vercel/vercel/commit/532885148b583700df5a120350c620af6ad34cd7), [`adcfc365a`](https://github.com/vercel/vercel/commit/adcfc365a7d375d7a70d434669e4472031693489)]:
  - @vercel/next@4.2.2
  - @vercel/python@4.2.0

## 34.1.1

### Patch Changes

- Updated dependencies [[`f4c181a2c`](https://github.com/vercel/vercel/commit/f4c181a2c26b11afadf78e68baf1246a27240755), [`2826563ff`](https://github.com/vercel/vercel/commit/2826563ffab7ab01d3c85def2cad8c4041cd88b1)]:
  - @vercel/static-build@2.5.0
  - @vercel/build-utils@7.12.0
  - @vercel/node@3.0.27

## 34.1.0

### Minor Changes

- Don't propagate legacy env VERCEL_ANALYTICS_ID if @vercel/speed-insights package is detected ([#11305](https://github.com/vercel/vercel/pull/11305))

### Patch Changes

- Replace console.log that communicates to user with client.output methods ([#11353](https://github.com/vercel/vercel/pull/11353))

- [cli] Do not pipe git stderr to user during successful `vc dev` run ([#11450](https://github.com/vercel/vercel/pull/11450))

- fix: Sort default team to the top of the selection list ([#11451](https://github.com/vercel/vercel/pull/11451))

- Updated dependencies [[`993a60ef7`](https://github.com/vercel/vercel/commit/993a60ef71d137955052255066bfc096e53630a1), [`949d84ad1`](https://github.com/vercel/vercel/commit/949d84ad1cdcd4f9ea44f8a165a193a488cb1a31), [`5bb96ea07`](https://github.com/vercel/vercel/commit/5bb96ea07289e7db66d28d08b372cf949f3d7e88), [`fd8031874`](https://github.com/vercel/vercel/commit/fd8031874300552b877329ec3f0798ec6706b630)]:
  - @vercel/next@4.2.1

## 34.0.0

### Major Changes

- Disables promotion of preview deployments ([#11411](https://github.com/vercel/vercel/pull/11411))

### Patch Changes

- Always set `projectSettings.nodeVersion` in `vc deploy` ([#11351](https://github.com/vercel/vercel/pull/11351))

- [cli] optional override of existing environment variables with --force ([#11348](https://github.com/vercel/vercel/pull/11348))

## 33.7.1

### Patch Changes

- fix flickering during interactive UI rerendering ([#11392](https://github.com/vercel/vercel/pull/11392))

- fix `vc ls` message to be `vc projects ls` ([#11400](https://github.com/vercel/vercel/pull/11400))

- Updated dependencies [[`2461b571a`](https://github.com/vercel/vercel/commit/2461b571af037fbfdf92299a272010a5a8f4898b)]:
  - @vercel/next@4.2.0

## 33.7.0

### Minor Changes

- improve UX for text input validation ([#11388](https://github.com/vercel/vercel/pull/11388))

- Replace the implementation of the yes/no prompt in several areas to be consistent with the rest of the CLI. ([#11279](https://github.com/vercel/vercel/pull/11279))

### Patch Changes

- [cli] Fix how we determine the GIT_CONFIG_PATH to support git worktrees and git submodules ([#11283](https://github.com/vercel/vercel/pull/11283))

- avoid printing errors when user does ctrl+c ([#11377](https://github.com/vercel/vercel/pull/11377))

- Warn that promoting preview deploys is deprecated ([#11376](https://github.com/vercel/vercel/pull/11376))

- Updated dependencies [[`a3fb7e6ab`](https://github.com/vercel/vercel/commit/a3fb7e6abe9bb619a653850decd739728b1af225)]:
  - @vercel/go@3.1.1

## 33.6.3

### Patch Changes

- Handle `--repo` linked in `vc deploy --prebuilt` ([#11309](https://github.com/vercel/vercel/pull/11309))

- Revert "[cli] extract `isZeroConfigBuild` into utility function (#11316)" ([#11350](https://github.com/vercel/vercel/pull/11350))

- Replace `inquirer` with `@inquirer/prompts` ([#11321](https://github.com/vercel/vercel/pull/11321))

- Updated dependencies [[`73b112b1f`](https://github.com/vercel/vercel/commit/73b112b1f74480e1bb941e1b754105fc7dace401), [`346e665bb`](https://github.com/vercel/vercel/commit/346e665bb021e6034bc70c82ef336485622595fe), [`73b112b1f`](https://github.com/vercel/vercel/commit/73b112b1f74480e1bb941e1b754105fc7dace401), [`548afd371`](https://github.com/vercel/vercel/commit/548afd371aa7a9dd3a7f4c60f7f94a7084d8023e)]:
  - @vercel/go@3.1.0
  - @vercel/node@3.0.26
  - @vercel/build-utils@7.11.0
  - @vercel/static-build@2.4.6

## 33.6.2

### Patch Changes

- Added sunset warning to secrets command. ([#11333](https://github.com/vercel/vercel/pull/11333))

- Swap jest for vitest in CLI unit tests ([#11302](https://github.com/vercel/vercel/pull/11302))

- Updated dependencies [[`988f7b75a`](https://github.com/vercel/vercel/commit/988f7b75a27387e84fce541b844f984d2c151980), [`1825b58df`](https://github.com/vercel/vercel/commit/1825b58df8d783e79f0addf262618f422246f4b3)]:
  - @vercel/remix-builder@2.1.5
  - @vercel/build-utils@7.10.0
  - @vercel/node@3.0.25
  - @vercel/static-build@2.4.5

## 33.6.1

### Patch Changes

- Don't send `projectSettings.nodeVersion` for unsupported versions ([#11277](https://github.com/vercel/vercel/pull/11277))

- Updated dependencies [[`4bca0c6d0`](https://github.com/vercel/vercel/commit/4bca0c6d0bc25052b95bd02b12a0b891c86c4b49), [`a67ad4b5a`](https://github.com/vercel/vercel/commit/a67ad4b5a130bf0e56e18111b3f9ddad69cec0e1), [`11218a179`](https://github.com/vercel/vercel/commit/11218a179870a5420c5a6ff720cd4aec4f7e1c5e), [`64b97bf4b`](https://github.com/vercel/vercel/commit/64b97bf4b5203ecf9a95f63ce26a5c3360208966)]:
  - @vercel/next@4.1.6
  - @vercel/remix-builder@2.1.4
  - @vercel/build-utils@7.9.1
  - @vercel/static-build@2.4.4
  - @vercel/node@3.0.24

## 33.6.0

### Minor Changes

- Set `projectSettings.nodeVersion` in `vc deploy` based on "engines.node" field ([#11261](https://github.com/vercel/vercel/pull/11261))

### Patch Changes

- Stops warning about legacy Speed Insights for Next.js apps ([#11268](https://github.com/vercel/vercel/pull/11268))

- Fix framework version detection in monorepos ([#11212](https://github.com/vercel/vercel/pull/11212))

- Updated dependencies [[`8ea93839c`](https://github.com/vercel/vercel/commit/8ea93839ccc70816f3ece9d7cfdb857aa7a4b015), [`58ef91bfe`](https://github.com/vercel/vercel/commit/58ef91bfe8c2e7176e8783cc4eb91ee8580c70dc)]:
  - @vercel/build-utils@7.9.0
  - @vercel/remix-builder@2.1.3
  - @vercel/node@3.0.23
  - @vercel/static-build@2.4.3

## 33.5.5

### Patch Changes

- Rename variants to flags and remove legacy flags ([#11121](https://github.com/vercel/vercel/pull/11121))

- fix vc with root dir issues ([#11243](https://github.com/vercel/vercel/pull/11243))

- Updated dependencies [[`908e7837d`](https://github.com/vercel/vercel/commit/908e7837d55bc02e708f402c700e00208415e954), [`5e3656ec1`](https://github.com/vercel/vercel/commit/5e3656ec1b3f0561091636582715ba09ddd8cb2d), [`a53d1b0d3`](https://github.com/vercel/vercel/commit/a53d1b0d38efa9637f8b8f81a70898add87530e3)]:
  - @vercel/build-utils@7.8.0
  - @vercel/next@4.1.5
  - @vercel/remix-builder@2.1.2
  - @vercel/node@3.0.22
  - @vercel/static-build@2.4.2

## 33.5.4

### Patch Changes

- [build-utils] increase max memory limit ([#11209](https://github.com/vercel/vercel/pull/11209))

- Updated dependencies [[`b1d8b83ab`](https://github.com/vercel/vercel/commit/b1d8b83abbf23a3485aedb490992d0a3bf44573f), [`37b193c84`](https://github.com/vercel/vercel/commit/37b193c845d8b63d93bb0017fbc1a6a35306ef1f), [`20237d4f7`](https://github.com/vercel/vercel/commit/20237d4f7b55b0697b57db15636c11204cb0dc39), [`f8fab639b`](https://github.com/vercel/vercel/commit/f8fab639bf49a60389b8d0b7b265a737c17b4ae1), [`6ed0fe6fb`](https://github.com/vercel/vercel/commit/6ed0fe6fb1e487545a790ff5b9fc691cf625f005)]:
  - @vercel/next@4.1.4
  - @vercel/build-utils@7.7.1
  - @vercel/remix-builder@2.1.1
  - @vercel/static-build@2.4.1
  - @vercel/node@3.0.21

## 33.5.3

### Patch Changes

- Updated dependencies [[`c2d99855e`](https://github.com/vercel/vercel/commit/c2d99855ea6132380434ed29643120680f95fad7), [`1333071a3`](https://github.com/vercel/vercel/commit/1333071a3a2d324679327bfdd4e872f8fd3521c6)]:
  - @vercel/next@4.1.3
  - @vercel/remix-builder@2.1.0

## 33.5.2

### Patch Changes

- Updated dependencies [[`e109e3325`](https://github.com/vercel/vercel/commit/e109e3325ab5299da0903034175fabe72d486a4e), [`d17abf463`](https://github.com/vercel/vercel/commit/d17abf463acabf9e1e43b91200f18efd34e91f62), [`644721a90`](https://github.com/vercel/vercel/commit/644721a90da8cf98414d272be9da0a821a2ce217), [`ea0e9aeae`](https://github.com/vercel/vercel/commit/ea0e9aeaec8ddddb5a726be0d252df9cdbd84808), [`e318a0eea`](https://github.com/vercel/vercel/commit/e318a0eea55c9b8536b0874f66cfd03aca6f0adf), [`1fee87e76`](https://github.com/vercel/vercel/commit/1fee87e76f18d2f5e5524247cfce615fa1832e49), [`bfc01fd98`](https://github.com/vercel/vercel/commit/bfc01fd98f760a008d0d2e6c52b5216503b44b75), [`7910f2f30`](https://github.com/vercel/vercel/commit/7910f2f3070ff69742e845e795d4db77d598c181), [`440ef3ba9`](https://github.com/vercel/vercel/commit/440ef3ba98af8f05e7714c86c67c36dbda11e85c)]:
  - @vercel/remix-builder@2.0.20
  - @vercel/next@4.1.2
  - @vercel/node@3.0.20
  - @vercel/redwood@2.0.8

## 33.5.1

### Patch Changes

- build: upgrade edge-runtime ([#11148](https://github.com/vercel/vercel/pull/11148))

- Updated dependencies [[`24c3dd282`](https://github.com/vercel/vercel/commit/24c3dd282d7714cd63d2b94fb94745c45fdc79ab), [`10e200e0b`](https://github.com/vercel/vercel/commit/10e200e0bf8f692b6740e098e0572b4e7de83850), [`678ebbe52`](https://github.com/vercel/vercel/commit/678ebbe5255766656bf2dddc574e86b2999f11c8)]:
  - @vercel/build-utils@7.7.0
  - @vercel/static-build@2.4.0
  - @vercel/node@3.0.19

## 33.5.0

### Minor Changes

- Mark `flags` as deprecated and replace them with `variants` ([#11098](https://github.com/vercel/vercel/pull/11098))

### Patch Changes

- Updated dependencies [[`c32a909af`](https://github.com/vercel/vercel/commit/c32a909afcedf0ee55777d5dcaecc0c8383dd8c8), [`b6ed28b9b`](https://github.com/vercel/vercel/commit/b6ed28b9b1712f882c93fe053b70d3eb1df21819), [`d21bb9f87`](https://github.com/vercel/vercel/commit/d21bb9f87e1d837666fe8104d4e199b2590725d6), [`4027a1833`](https://github.com/vercel/vercel/commit/4027a1833718a92be74b2b3c5a4df23745d19a36), [`8ba0ce932`](https://github.com/vercel/vercel/commit/8ba0ce932434c6295fedb5307bee59a804b7e6a8), [`0d034b682`](https://github.com/vercel/vercel/commit/0d034b6820c0f3252949c0ffc483048c5aac7f04), [`abaa700ce`](https://github.com/vercel/vercel/commit/abaa700cea44c723cfc851baa2dfe9e1ae2e8a5c), [`3bad73401`](https://github.com/vercel/vercel/commit/3bad73401b4ec1f61e515965732cde8dcc052b17)]:
  - @vercel/next@4.1.1
  - @vercel/node@3.0.18
  - @vercel/redwood@2.0.7
  - @vercel/remix-builder@2.0.19
  - @vercel/build-utils@7.6.0
  - @vercel/static-build@2.3.0

## 33.4.1

### Patch Changes

- Updated dependencies [[`d05e41eea`](https://github.com/vercel/vercel/commit/d05e41eeaf97a024157d2bd843782c95c39389be), [`de63e3562`](https://github.com/vercel/vercel/commit/de63e356223467447cda539ddc435a892303afc7)]:
  - @vercel/static-build@2.2.0

## 33.4.0

### Minor Changes

- Added a new option to add a sensitive environment variable ([#11033](https://github.com/vercel/vercel/pull/11033))

## 33.3.0

### Minor Changes

- Emit "filePathMap" in `vc-config.json` for `FileFsRef` instances ([#11060](https://github.com/vercel/vercel/pull/11060))

### Patch Changes

- Update `vc dev` to support `Lambda` instances without `zipBuffer` ([#11080](https://github.com/vercel/vercel/pull/11080))

- Updated dependencies [[`322c88536`](https://github.com/vercel/vercel/commit/322c88536dfa0ba3892eb580858ee54f6b04ed3f), [`62ca2efa7`](https://github.com/vercel/vercel/commit/62ca2efa731c4df46d586b94078b2dcb1c0bb934)]:
  - @vercel/ruby@2.0.5
  - @vercel/python@4.1.1

## 33.2.0

### Minor Changes

- chore: deprecate next/nuxt/gastby Speed Insights injection in favor of @vercel/speed-insights ([#11048](https://github.com/vercel/vercel/pull/11048))

### Patch Changes

- fix error when @vercel/analytics is a transitive dependency of the deployed application ([#10892](https://github.com/vercel/vercel/pull/10892))

- [cli] Add documentation string for `skip-domain` option ([#11051](https://github.com/vercel/vercel/pull/11051))

- Updated dependencies [[`260125784`](https://github.com/vercel/vercel/commit/2601257846fa201fc9efde021a906c706f6191aa), [`cdddb33ad`](https://github.com/vercel/vercel/commit/cdddb33ad49f6080c49f4fff3767e6111acd0bbe), [`72d8604c9`](https://github.com/vercel/vercel/commit/72d8604c9dba108ccca41d6288b765a7ba727295), [`90d0455e1`](https://github.com/vercel/vercel/commit/90d0455e1ff7b5892ff4960226535f57f704ef6f), [`0716130e5`](https://github.com/vercel/vercel/commit/0716130e580a920d92d249d029ed37f92f2ca847), [`b6b151f39`](https://github.com/vercel/vercel/commit/b6b151f3917c5cb47226951446b9dbb96c7d872b), [`b185a7e20`](https://github.com/vercel/vercel/commit/b185a7e207b153c378bd3db2618eece3a3b6a93e)]:
  - @vercel/static-build@2.1.0
  - @vercel/build-utils@7.5.1
  - @vercel/next@4.1.0
  - @vercel/remix-builder@2.0.18
  - @vercel/node@3.0.17

## 33.1.0

### Minor Changes

- Serialize duplicate `EdgeFunction` references as symlinks in `vc build` ([#11027](https://github.com/vercel/vercel/pull/11027))

### Patch Changes

- Handle rate limit response when fetching /teams ([#11013](https://github.com/vercel/vercel/pull/11013))

- Display actual deployment's 'target' ([#11025](https://github.com/vercel/vercel/pull/11025))

- Updated dependencies [[`98040ec24`](https://github.com/vercel/vercel/commit/98040ec24e1ee585865d11eb216b6525d39d209e)]:
  - @vercel/build-utils@7.5.0
  - @vercel/static-build@2.0.17
  - @vercel/hydrogen@1.0.2
  - @vercel/remix-builder@2.0.17
  - @vercel/node@3.0.16

## 33.0.2

### Patch Changes

- Log extension execution failures ([#10937](https://github.com/vercel/vercel/pull/10937))

- Updated dependencies [[`fbe08fe57`](https://github.com/vercel/vercel/commit/fbe08fe57eededc0bcd2409692b23d185c70069d), [`77585013d`](https://github.com/vercel/vercel/commit/77585013dec5fc406b8b7ea00918e49fdb8f10ec), [`c536a74bc`](https://github.com/vercel/vercel/commit/c536a74bc9e7188a87b292615fa88d6fc506b105), [`91f8763ed`](https://github.com/vercel/vercel/commit/91f8763edce672a3c05b6096db6084f1e6741384), [`7f8f5f865`](https://github.com/vercel/vercel/commit/7f8f5f86516934acb0c4b936ea601433c8d30c5c)]:
  - @vercel/next@4.0.17
  - @vercel/go@3.0.5
  - @vercel/node@3.0.15
  - @vercel/redwood@2.0.6
  - @vercel/remix-builder@2.0.16

## 33.0.1

### Patch Changes

- Updated dependencies [[`67fa2f3dd`](https://github.com/vercel/vercel/commit/67fa2f3dd6a6d5a3504b7f9081e56deff7b36eab), [`7b0adf371`](https://github.com/vercel/vercel/commit/7b0adf371bae64d33ed0a1b966fc50b1f7c9639b)]:
  - @vercel/build-utils@7.4.1
  - @vercel/next@4.0.16
  - @vercel/static-build@2.0.16
  - @vercel/node@3.0.14

## 33.0.0

### Major Changes

- [cli] replace `--deprecated` with `--update-required` in `vc project ls` ([#10965](https://github.com/vercel/vercel/pull/10965))

### Patch Changes

- Fix `vercel bisect` selecting too many deployments ([#10956](https://github.com/vercel/vercel/pull/10956))

- Updated dependencies [[`6a9002f22`](https://github.com/vercel/vercel/commit/6a9002f2296c5ccce4522c0fa9a8938c3d7a4849), [`4d63d9e95`](https://github.com/vercel/vercel/commit/4d63d9e954549d811063d259250d1865b7de2ba1)]:
  - @vercel/remix-builder@2.0.15
  - @vercel/build-utils@7.4.0
  - @vercel/static-build@2.0.15
  - @vercel/node@3.0.13

## 32.7.2

### Patch Changes

- [cli] Use new `deprecated` query param in projects api for `vc project ls --deprecated` ([#10938](https://github.com/vercel/vercel/pull/10938))

## 32.7.1

### Patch Changes

- [cli] double page limit for vc project ls --deprecated ([#10932](https://github.com/vercel/vercel/pull/10932))

- Updated dependencies [[`d09dd1794`](https://github.com/vercel/vercel/commit/d09dd1794b5ffa28c15d3ad2880b90db2f4c06f0)]:
  - @vercel/remix-builder@2.0.14

## 32.7.0

### Minor Changes

- [cli] add `--deprecated` option to `vc project ls` command ([#10919](https://github.com/vercel/vercel/pull/10919))

### Patch Changes

- Remove some debug statements and make log into warning ([#10926](https://github.com/vercel/vercel/pull/10926))

- Updated dependencies [[`3cede43ca`](https://github.com/vercel/vercel/commit/3cede43ca7ea3aec3ff33864b7d33da57891ddb2), [`dfe47f6e6`](https://github.com/vercel/vercel/commit/dfe47f6e6c1d395ae24d802f4b7c98e39b9f90f4), [`1dbb22bb6`](https://github.com/vercel/vercel/commit/1dbb22bb6d33657faa78376f527fe350188c5257), [`204c3592c`](https://github.com/vercel/vercel/commit/204c3592c78fc544e62f0210b0e7e1e4cd382a0c)]:
  - @vercel/ruby@2.0.4
  - @vercel/build-utils@7.3.0
  - @vercel/remix-builder@2.0.13
  - @vercel/node@3.0.12
  - @vercel/static-build@2.0.14

## 32.6.1

### Patch Changes

- Revert "forbids globally installed @vercel/speed-insights and @vercel/analytics (#10848)" ([#10895](https://github.com/vercel/vercel/pull/10895))

## 32.6.0

### Minor Changes

- forbids globally installed @vercel/speed-insights and @vercel/analytics ([#10848](https://github.com/vercel/vercel/pull/10848))

### Patch Changes

- [cli] Fix behavior for combination of northstar user + team scope provided to cli as an argument. ([#10884](https://github.com/vercel/vercel/pull/10884))

- Updated dependencies [[`4edfcd74b`](https://github.com/vercel/vercel/commit/4edfcd74b6dfd8e9cbc05a71d47578051a2a7d63), [`0e9bb30fd`](https://github.com/vercel/vercel/commit/0e9bb30fd285492beadc365bece2ab1df67b387b), [`ca2cbf06f`](https://github.com/vercel/vercel/commit/ca2cbf06fbf252e23aff6e007d0df5ffc243b56e), [`c52bdf775`](https://github.com/vercel/vercel/commit/c52bdf77585dfa41b25cabe2f9403827d0964169)]:
  - @vercel/remix-builder@2.0.12
  - @vercel/static-build@2.0.13
  - @vercel/go@3.0.4

## 32.5.6

### Patch Changes

- Updated dependencies [[`ffd2f34c6`](https://github.com/vercel/vercel/commit/ffd2f34c6c3d53bbb673aa3241845abc50e67c5e), [`4636ae54c`](https://github.com/vercel/vercel/commit/4636ae54c6c17709c1a058169cdca19c3df73ddb)]:
  - @vercel/next@4.0.15
  - @vercel/ruby@2.0.3

## 32.5.5

### Patch Changes

- Updated dependencies [[`88da7463c`](https://github.com/vercel/vercel/commit/88da7463ce12df91d49fbde85cb617030d55f558)]:
  - @vercel/build-utils@7.2.5
  - @vercel/node@3.0.11
  - @vercel/static-build@2.0.12

## 32.5.4

### Patch Changes

- Updated dependencies [[`65dec5b7e`](https://github.com/vercel/vercel/commit/65dec5b7e752f4da8fe0ffdb25215170453f6f8b)]:
  - @vercel/build-utils@7.2.4
  - @vercel/node@3.0.10
  - @vercel/static-build@2.0.11

## 32.5.3

### Patch Changes

- Handle `TooManyProjects` error in places where projects are created ([#10807](https://github.com/vercel/vercel/pull/10807))

- Updated dependencies [[`89c1e0323`](https://github.com/vercel/vercel/commit/89c1e032335d9ec0fcfc84fe499cf004fe73fafc), [`fd29b966d`](https://github.com/vercel/vercel/commit/fd29b966d39776318b0e11a53909edb43d1fc5f2)]:
  - @vercel/node@3.0.9
  - @vercel/next@4.0.14

## 32.5.2

### Patch Changes

- Updated dependencies [[`c94a082f6`](https://github.com/vercel/vercel/commit/c94a082f6bb1b84eaf420ac47ea83640dc83668e)]:
  - @vercel/next@4.0.13

## 32.5.1

### Patch Changes

- Debug log load user exceptions ([#10773](https://github.com/vercel/vercel/pull/10773))

- bump: edge-runtime ([#10712](https://github.com/vercel/vercel/pull/10712))

- Updated dependencies [[`fc90a3dc0`](https://github.com/vercel/vercel/commit/fc90a3dc0bd998453f6527c03d211c35bb0d5770), [`644b8a52c`](https://github.com/vercel/vercel/commit/644b8a52cb2cc8f05e215e2230f95f902cdf8ae8), [`0861dc8fb`](https://github.com/vercel/vercel/commit/0861dc8fbcea1037626b00664a4b6c22f1b0a7ed), [`33cc8e0ac`](https://github.com/vercel/vercel/commit/33cc8e0acf1b3466d50d45b2e5bbe66b89a87c14), [`f5296c3c0`](https://github.com/vercel/vercel/commit/f5296c3c06e620a39c5f88287ac94e58703bdaac), [`d9065c210`](https://github.com/vercel/vercel/commit/d9065c2102223e9cdb5b22df14db41c363cf7828)]:
  - @vercel/next@4.0.12
  - @vercel/node@3.0.8
  - @vercel/build-utils@7.2.3
  - @vercel/remix-builder@2.0.11
  - @vercel/static-build@2.0.10

## 32.5.0

### Minor Changes

- Indicates whether @vercel/speed-insights or @vercel/analytics are used ([#10623](https://github.com/vercel/vercel/pull/10623))

- [cli] update env var validation rule to allow name start with underscore ([#10697](https://github.com/vercel/vercel/pull/10697))

### Patch Changes

- Updated dependencies [[`da300030c`](https://github.com/vercel/vercel/commit/da300030c999b3555c608a321c9d0a4d36923a5a), [`de84743e1`](https://github.com/vercel/vercel/commit/de84743e10d4c9701d409355c0fe057f35e6e435), [`913608de4`](https://github.com/vercel/vercel/commit/913608de4dd4e37557533d732ca8449a5737d4a6), [`7fa08088e`](https://github.com/vercel/vercel/commit/7fa08088ea0d5df6955ea4af7f08513cf4027bb3)]:
  - @vercel/next@4.0.11
  - @vercel/python@4.1.0
  - @vercel/remix-builder@2.0.10
  - @vercel/redwood@2.0.5
  - @vercel/static-build@2.0.9

## 32.4.1

### Patch Changes

- Updated dependencies [[`c523a755f`](https://github.com/vercel/vercel/commit/c523a755f8e4bc41f7c353ebc0b939c21703df00), [`58215906f`](https://github.com/vercel/vercel/commit/58215906f9ee28da3a7f2f3f4aeb862ab53bf55e)]:
  - @vercel/next@4.0.10

## 32.4.0

### Minor Changes

- Restore unsetting teamId for non-team accounts ([#10612](https://github.com/vercel/vercel/pull/10612))

### Patch Changes

- remove unused source map pkg ([#10577](https://github.com/vercel/vercel/pull/10577))

- disable source map for prod build ([#10575](https://github.com/vercel/vercel/pull/10575))

- Better rendering upon authentication error in `vc cert ls` ([#10551](https://github.com/vercel/vercel/pull/10551))

- Updated dependencies [[`e9026c7a6`](https://github.com/vercel/vercel/commit/e9026c7a692937122e60e73b91100cf7009e022d), [`ea5bc8806`](https://github.com/vercel/vercel/commit/ea5bc8806276abf5ba14bdb4a966267497e5d14d), [`a4996e1c5`](https://github.com/vercel/vercel/commit/a4996e1c5a7e6986d5410b662014dc584c0f7c54), [`a18ed98f2`](https://github.com/vercel/vercel/commit/a18ed98f2df78fe1256410ea8676686564ed9b35), [`2f5b0aeeb`](https://github.com/vercel/vercel/commit/2f5b0aeeb183ed3ea8cbc68cb3bc3c949c486ada), [`09f1bbfa4`](https://github.com/vercel/vercel/commit/09f1bbfa41a87cf0063a3fb3022b7531d03862b5), [`ce7e82fa7`](https://github.com/vercel/vercel/commit/ce7e82fa7aa6cec5f5d7b4953353b297b7ad1694)]:
  - @vercel/next@4.0.9
  - @vercel/go@3.0.3
  - @vercel/build-utils@7.2.2
  - @vercel/node@3.0.7
  - @vercel/redwood@2.0.4
  - @vercel/remix-builder@2.0.9
  - @vercel/static-build@2.0.8

## 32.3.1

### Patch Changes

- Use "esbuild" to build CLI ([#10555](https://github.com/vercel/vercel/pull/10555))

- Updated dependencies [[`9f63ca60a`](https://github.com/vercel/vercel/commit/9f63ca60ad914af0f7ba18c9bbe1656eeea68a0a), [`e3f9faf51`](https://github.com/vercel/vercel/commit/e3f9faf513bd97900d8966f2f1116fc3ca07221b)]:
  - @vercel/next@4.0.8
  - @vercel/remix-builder@2.0.8

## 32.3.0

### Minor Changes

- [cli] Support northstar users ([#10535](https://github.com/vercel/vercel/pull/10535))

### Patch Changes

- Internal variants ([#10549](https://github.com/vercel/vercel/pull/10549))

- [speed insights] Prepare for migration to new speed insights package ([#10500](https://github.com/vercel/vercel/pull/10500))

- Updated dependencies [[`b0898a665`](https://github.com/vercel/vercel/commit/b0898a66591d5296dc38ffcf0e8345c9338b72f3), [`10d4e51ac`](https://github.com/vercel/vercel/commit/10d4e51ac57b76f05ddc0bf3adf220e2490244fc), [`decdf27fb`](https://github.com/vercel/vercel/commit/decdf27fb5ca914fe50a9320c4fd50ef79d2fbb3), [`f5ca497b7`](https://github.com/vercel/vercel/commit/f5ca497b7522a2dad637cef238da9716ac133057), [`ab329f0fe`](https://github.com/vercel/vercel/commit/ab329f0fe88e9cb72607d0cba41f5e168d77e077), [`d0d052011`](https://github.com/vercel/vercel/commit/d0d0520111264434d57d5920de0f622f6a2588dc), [`9bb3067de`](https://github.com/vercel/vercel/commit/9bb3067de28be77f3ce268a31a7aa6184836dfb1)]:
  - @vercel/static-build@2.0.7
  - @vercel/node@3.0.6
  - @vercel/build-utils@7.2.1
  - @vercel/next@4.0.7
  - @vercel/python@4.0.2
  - @vercel/redwood@2.0.3
  - @vercel/remix-builder@2.0.7
  - @vercel/go@3.0.2

## 32.2.5

### Patch Changes

- Updated dependencies [[`849eedf0f`](https://github.com/vercel/vercel/commit/849eedf0f2841211e4175d374f1cf01330bf9611), [`f6f16b034`](https://github.com/vercel/vercel/commit/f6f16b0347bac9f5c33c79ccb1fb9fd9d254cae5), [`3035e18fb`](https://github.com/vercel/vercel/commit/3035e18fb67dfe7031e235a74136a41948f86d5a), [`cb784aeb9`](https://github.com/vercel/vercel/commit/cb784aeb9c9e4eddf1c65b61849a87edb1117af1)]:
  - @vercel/next@4.0.6
  - @vercel/remix-builder@2.0.6

## 32.2.4

### Patch Changes

- Add support for bun detection in monorepo ([#10511](https://github.com/vercel/vercel/pull/10511))

- Updated dependencies [[`1b6f3a0f6`](https://github.com/vercel/vercel/commit/1b6f3a0f6534f71c7486a4e33ac199f1da330626)]:
  - @vercel/static-build@2.0.6

## 32.2.3

### Patch Changes

- Updated dependencies [[`083aad448`](https://github.com/vercel/vercel/commit/083aad448e45edae296da3201eec9f890a01d22d)]:
  - @vercel/next@4.0.5

## 32.2.2

### Patch Changes

- Updated dependencies [[`7a0fed970`](https://github.com/vercel/vercel/commit/7a0fed970c39cb8f4df70544ded3284d3538b06a), [`2f461a8b0`](https://github.com/vercel/vercel/commit/2f461a8b0bcbdd05da0516395c2905c2d0242682), [`1bab21026`](https://github.com/vercel/vercel/commit/1bab21026ec0bb8a4a8fbeac3d6e4a197f1030fd)]:
  - @vercel/next@4.0.4
  - @vercel/remix-builder@2.0.5

## 32.2.1

### Patch Changes

- Update @vercel/fun@1.1.0 ([#10477](https://github.com/vercel/vercel/pull/10477))

- [node] upgrade edge-runtime ([#10451](https://github.com/vercel/vercel/pull/10451))

- Updated dependencies [[`6784e7751`](https://github.com/vercel/vercel/commit/6784e77516ba180a691e3c48323b32bb4506d7b6), [`a8ad17626`](https://github.com/vercel/vercel/commit/a8ad176262ef822860ce338927e6f959961d2d32), [`0ee089a50`](https://github.com/vercel/vercel/commit/0ee089a501ebb78901c4afe1658e794917998f8f), [`f15cba614`](https://github.com/vercel/vercel/commit/f15cba6148a0cdb6975db7724775c35ab7d929b2), [`b265e13d4`](https://github.com/vercel/vercel/commit/b265e13d40d541b77148fa79ac60b4c4dd10974c), [`50e04dd85`](https://github.com/vercel/vercel/commit/50e04dd8584664c842a86c15d92d654f4ea8dcbb), [`45b73c7e8`](https://github.com/vercel/vercel/commit/45b73c7e86458564dc0bab007f6f6365c4c4ab5d), [`a732d30c8`](https://github.com/vercel/vercel/commit/a732d30c8409f96f59ea5406e974a6c4186cc130), [`9d64312aa`](https://github.com/vercel/vercel/commit/9d64312aaaa875a4e193b7602c50e5dc68979aad), [`6baefc825`](https://github.com/vercel/vercel/commit/6baefc825ad7cfc3a5edce31cb4244721452f753), [`989f0d813`](https://github.com/vercel/vercel/commit/989f0d813910d8d67ed355de93018f1dcd91b6ba), [`d8bc570f6`](https://github.com/vercel/vercel/commit/d8bc570f604950d97156d4f33c8accecf3b3b28f)]:
  - @vercel/go@3.0.1
  - @vercel/redwood@2.0.2
  - @vercel/remix-builder@2.0.4
  - @vercel/hydrogen@1.0.1
  - @vercel/static-build@2.0.5
  - @vercel/build-utils@7.2.0
  - @vercel/next@4.0.3
  - @vercel/node@3.0.5
  - @vercel/python@4.0.1
  - @vercel/ruby@2.0.2

## 32.2.0

### Minor Changes

- show instant preview url on deploy ([#10458](https://github.com/vercel/vercel/pull/10458))

### Patch Changes

- N, not n. ([#10460](https://github.com/vercel/vercel/pull/10460))

- Fix team URL on `vercel help switch` ([#10466](https://github.com/vercel/vercel/pull/10466))

- Migrates the vc env command to the command data structure for use in the help output. ([#10429](https://github.com/vercel/vercel/pull/10429))

- Update domains command to new structure ([#10427](https://github.com/vercel/vercel/pull/10427))

- Updated semver dependency ([#10411](https://github.com/vercel/vercel/pull/10411))

- migrate `rollback` command structure for help output ([#10426](https://github.com/vercel/vercel/pull/10426))

- migrate `inti` command structure for help output ([#10428](https://github.com/vercel/vercel/pull/10428))

- Remove mri workaround ([#10452](https://github.com/vercel/vercel/pull/10452))

- migrate dev command structure for help output ([#10433](https://github.com/vercel/vercel/pull/10433))

- Update secrets to more recent structure ([#10461](https://github.com/vercel/vercel/pull/10461))

- Migrate `vc secrets` to new help command structure ([#10435](https://github.com/vercel/vercel/pull/10435))

- migrate `promote` command structure for help output ([#10425](https://github.com/vercel/vercel/pull/10425))

- migrate `git` command structure for help output ([#10431](https://github.com/vercel/vercel/pull/10431))

- Update project command to new data structure ([#10432](https://github.com/vercel/vercel/pull/10432))

- migrate teams command ([#10434](https://github.com/vercel/vercel/pull/10434))

- Updated dependencies [[`5609a1187`](https://github.com/vercel/vercel/commit/5609a1187be9d6cf8d5f16825690c5ea72f17dc5), [`caaba0d68`](https://github.com/vercel/vercel/commit/caaba0d6855eff4350b6a04acc3ea502025bff8f), [`1b4de4a98`](https://github.com/vercel/vercel/commit/1b4de4a986f7a612aac834ebae3ec7bb9e9b8cf8), [`c3c54d6e6`](https://github.com/vercel/vercel/commit/c3c54d6e695ec078777c4b1f4f23acbeee3c3b09), [`6aa0aa4e6`](https://github.com/vercel/vercel/commit/6aa0aa4e65b81903f4fce677a198dcfaebee744b), [`e43191b18`](https://github.com/vercel/vercel/commit/e43191b1866da70a3dab3815a3f2176942240ef3), [`fc1e13c09`](https://github.com/vercel/vercel/commit/fc1e13c09928c654410b373fc1775c2b63c6ef4a)]:
  - @vercel/build-utils@7.1.1
  - @vercel/next@4.0.2
  - @vercel/static-build@2.0.4
  - @vercel/redwood@2.0.1
  - @vercel/remix-builder@2.0.3
  - @vercel/ruby@2.0.1
  - @vercel/node@3.0.4

## 32.1.0

### Minor Changes

- Improve error messages for JSON parse failures ([#10396](https://github.com/vercel/vercel/pull/10396))

### Patch Changes

- Updated dependencies [[`9e3827c78`](https://github.com/vercel/vercel/commit/9e3827c785e1bc45f2bed421132167381481770f)]:
  - @vercel/build-utils@7.1.0
  - @vercel/node@3.0.3
  - @vercel/remix-builder@2.0.2
  - @vercel/static-build@2.0.3

## 32.0.2

### Patch Changes

- Remove use of mri preferring use of arg package ([#10389](https://github.com/vercel/vercel/pull/10389))

- upgrade edge-runtime ([#10385](https://github.com/vercel/vercel/pull/10385))

- Update dns commands to new structure ([#10379](https://github.com/vercel/vercel/pull/10379))

- Updated dependencies [[`09446a8fe`](https://github.com/vercel/vercel/commit/09446a8fe8b8201dbe3ead3ca645ef0aa1833b6b), [`597a8a817`](https://github.com/vercel/vercel/commit/597a8a81764c39e70c65b98e78bf4c3827a779a7), [`442232686`](https://github.com/vercel/vercel/commit/44223268651f1bbd5c6f2b0b315239685dd5716e), [`3f6d99470`](https://github.com/vercel/vercel/commit/3f6d99470db86681e006d66507f32afcea086b41), [`37e93a91a`](https://github.com/vercel/vercel/commit/37e93a91a8659934eac7f5cd441b310511bf5646)]:
  - @vercel/next@4.0.1
  - @vercel/node@3.0.2
  - @vercel/remix-builder@2.0.1
  - @vercel/static-build@2.0.2

## 32.0.1

### Patch Changes

- Add `--git-branch` to pull command help output ([#10382](https://github.com/vercel/vercel/pull/10382))

- Update new help structure to support subcommands ([#10372](https://github.com/vercel/vercel/pull/10372))

- Migrate certs command to new structure ([#10377](https://github.com/vercel/vercel/pull/10377))

- Updated dependencies []:
  - @vercel/static-build@2.0.1
  - @vercel/node@3.0.1

## 32.0.0

### Major Changes

- BREAKING CHANGE: Drop Node.js 14, bump minimum to Node.js 16 ([#10369](https://github.com/vercel/vercel/pull/10369))

### Patch Changes

- text wrap help output description ([#10370](https://github.com/vercel/vercel/pull/10370))

- Updated dependencies [[`37f5c6270`](https://github.com/vercel/vercel/commit/37f5c6270058336072ca733673ea72dd6c56bd6a), [`09174df6c`](https://github.com/vercel/vercel/commit/09174df6cfbe697ea13e75468b9cd3c6ec7ad01c)]:
  - @vercel/build-utils@7.0.0
  - @vercel/go@3.0.0
  - @vercel/hydrogen@1.0.0
  - @vercel/next@4.0.0
  - @vercel/node@3.0.0
  - @vercel/python@4.0.0
  - @vercel/redwood@2.0.0
  - @vercel/remix-builder@2.0.0
  - @vercel/ruby@2.0.0
  - @vercel/static-build@2.0.0

## 31.4.0

### Minor Changes

- Force-publish ([#10358](https://github.com/vercel/vercel/pull/10358))

### Patch Changes

- Updated dependencies [[`6e44757ff`](https://github.com/vercel/vercel/commit/6e44757ff5d7d80ba6db2ab5ea65213392ecf1cd)]:
  - @vercel/static-build@1.4.0

## 31.3.1

### Patch Changes

- Updated dependencies [[`844fb6e88`](https://github.com/vercel/vercel/commit/844fb6e880a980f26945f15a7437b4d67bcb5394)]:
  - @vercel/remix-builder@1.10.1

## 31.3.0

### Minor Changes

- Update help output to use cli-table3 ([#10333](https://github.com/vercel/vercel/pull/10333))

### Patch Changes

- Sanitize argv in log during `vc build`. ([#10311](https://github.com/vercel/vercel/pull/10311))

- Respect `--yes` flag for all prompts during `vc link --repo` ([#10337](https://github.com/vercel/vercel/pull/10337))

- Updated dependencies [[`8cb9385fd`](https://github.com/vercel/vercel/commit/8cb9385fd306d0c2b8771d7bb063e6948ed15729), [`94c93dfb5`](https://github.com/vercel/vercel/commit/94c93dfb5b29aa58317f9d0854273d4880d91a62)]:
  - @vercel/node@2.15.10
  - @vercel/static-build@1.3.46

## 31.2.3

### Patch Changes

- Be looser in tests with mock server urls ([#10300](https://github.com/vercel/vercel/pull/10300))

- Handle calls for deployment aliases when mocking deployments ([#10303](https://github.com/vercel/vercel/pull/10303))

- Remove unused code ([#10309](https://github.com/vercel/vercel/pull/10309))

- Updated dependencies [[`5bf1fe4c7`](https://github.com/vercel/vercel/commit/5bf1fe4c743f6be3f7d5a24447ea5b083a68dc67), [`a8ecf40d6`](https://github.com/vercel/vercel/commit/a8ecf40d6f50e2fc8b13b02c8ef50b3dcafad3a6), [`08da4b9c9`](https://github.com/vercel/vercel/commit/08da4b9c923501d9d28eb6e3f26f4605fee83042), [`0945d24cb`](https://github.com/vercel/vercel/commit/0945d24cbe901ca3f0eedd011251ad499c72d472)]:
  - @vercel/next@3.9.4
  - @vercel/build-utils@6.8.3
  - @vercel/remix-builder@1.10.0
  - @vercel/node@2.15.9
  - @vercel/static-build@1.3.45

## 31.2.2

### Patch Changes

- Migrate list command to new structure ([#10284](https://github.com/vercel/vercel/pull/10284))

- Migrate whoami command to new structure ([#10266](https://github.com/vercel/vercel/pull/10266))

- Migrate logs command to new structure ([#10281](https://github.com/vercel/vercel/pull/10281))

- Migrate login command to new structure ([#10283](https://github.com/vercel/vercel/pull/10283))

- Migrate pull command to new structure ([#10280](https://github.com/vercel/vercel/pull/10280))

- Migrate logout command to new structure ([#10282](https://github.com/vercel/vercel/pull/10282))

- Migrate build command to new structure ([#10286](https://github.com/vercel/vercel/pull/10286))

- Migrate inspect command to new structure ([#10277](https://github.com/vercel/vercel/pull/10277))

- Migrate redeploy command to new structure ([#10279](https://github.com/vercel/vercel/pull/10279))

- Migrate link command to new structure ([#10285](https://github.com/vercel/vercel/pull/10285))

- Update spacing of --help output for CLI ([#10287](https://github.com/vercel/vercel/pull/10287))

- Updated dependencies [[`4af242af8`](https://github.com/vercel/vercel/commit/4af242af8633e58b6a9bf920564416da3ef22ad4), [`0cbdae141`](https://github.com/vercel/vercel/commit/0cbdae1411aa7936ff7dfe551919ca5e56cd6e98), [`85dd66778`](https://github.com/vercel/vercel/commit/85dd667781693539d753d587566e53964bbe189d)]:
  - @vercel/node@2.15.8
  - @vercel/remix-builder@1.9.1
  - @vercel/static-build@1.3.44

## 31.2.1

### Patch Changes

- Migrate bisect command to new structure ([#10276](https://github.com/vercel/vercel/pull/10276))

- Migrate remove command to new structure ([#10268](https://github.com/vercel/vercel/pull/10268))

- Updated dependencies [[`fc413707d`](https://github.com/vercel/vercel/commit/fc413707d017e234d5013b761d885f65f9b981bc)]:
  - @vercel/node@2.15.7
  - @vercel/static-build@1.3.43

## 31.2.0

### Minor Changes

- Add a "Global Options" section to help output ([#10250](https://github.com/vercel/vercel/pull/10250))

### Patch Changes

- Updated dependencies [[`d1b0dbe3a`](https://github.com/vercel/vercel/commit/d1b0dbe3a7d8754286aa2b7ba0c8b55d3adafdea), [`4a8622a10`](https://github.com/vercel/vercel/commit/4a8622a10d52260cb629a1c4a6f797ade05ea154), [`6469ef1b8`](https://github.com/vercel/vercel/commit/6469ef1b8ce37e93f50ab4a108aa0953d7631fe8)]:
  - @vercel/remix-builder@1.9.0
  - @vercel/next@3.9.3

## 31.1.1

### Patch Changes

- Updated dependencies [[`7c30b13cc`](https://github.com/vercel/vercel/commit/7c30b13ccb79bdf0ac240282bba4c084f1d0d122)]:
  - @vercel/next@3.9.2

## 31.1.0

### Minor Changes

- Add 'Environment' column to 'vc list' with new '--environment' filter and pipe URLs to stdout ([#10239](https://github.com/vercel/vercel/pull/10239))

### Patch Changes

- Update `proxy-agent` to v6.3.0 ([#10226](https://github.com/vercel/vercel/pull/10226))

- Use `getNodeBinPaths()` in `vc dev` ([#10225](https://github.com/vercel/vercel/pull/10225))

- Updated dependencies [[`b1c14cde0`](https://github.com/vercel/vercel/commit/b1c14cde03f94b2c15ba12c9be9d19c72df2fdbb), [`ce4633fe4`](https://github.com/vercel/vercel/commit/ce4633fe4d00cb5c251cdabbfab08f39ec3f3b5f)]:
  - @vercel/next@3.9.1
  - @vercel/static-build@1.3.42

## 31.0.4

### Patch Changes

- Detect multiple frameworks within the same root directory during `vc link --repo` ([#10203](https://github.com/vercel/vercel/pull/10203))

- Updated dependencies [[`b56639b62`](https://github.com/vercel/vercel/commit/b56639b624e9ad1df048a4c85083e26888696060), [`cae60155f`](https://github.com/vercel/vercel/commit/cae60155f34883f08a5e4f51b547e2a1a5fee694), [`c670e5171`](https://github.com/vercel/vercel/commit/c670e51712022193e078bd68b055f7e61013015d), [`5439d7c0c`](https://github.com/vercel/vercel/commit/5439d7c0c9b79e7161bf4fa84ffdb357365f9e7e)]:
  - @vercel/node@2.15.6
  - @vercel/next@3.9.0
  - @vercel/remix-builder@1.8.18
  - @vercel/static-build@1.3.41

## 31.0.3

### Patch Changes

- Fix redeploy target to be undefined when null ([#10201](https://github.com/vercel/vercel/pull/10201))

- Respect forbidden API responses ([#10178](https://github.com/vercel/vercel/pull/10178))

- Update `supports-hyperlinks` to v3 ([#10208](https://github.com/vercel/vercel/pull/10208))

- Updated dependencies [[`0750517af`](https://github.com/vercel/vercel/commit/0750517af99aea41410d4f1f772ce427699554e7)]:
  - @vercel/build-utils@6.8.2
  - @vercel/static-build@1.3.40
  - @vercel/node@2.15.5
  - @vercel/remix-builder@1.8.17

## 31.0.2

### Patch Changes

- Allow additional project settings in `createProject()` ([#10172](https://github.com/vercel/vercel/pull/10172))

- Run local Project detection during `vc link --repo`. ([#10094](https://github.com/vercel/vercel/pull/10094))
  This allows for creation of new Projects that do not yet exist under the selected scope.

- Redeploy command no longer redeploys preview deployments to production ([#10186](https://github.com/vercel/vercel/pull/10186))

- Added trailing new line at end of help output ([#10170](https://github.com/vercel/vercel/pull/10170))

- Create new help output and arg parsing for deploy command ([#10090](https://github.com/vercel/vercel/pull/10090))

- [cli] Remove `preinstall` script ([#10157](https://github.com/vercel/vercel/pull/10157))

- Updated dependencies [[`7021279b2`](https://github.com/vercel/vercel/commit/7021279b284f314a4d1bdbb4306b4c22291efa08), [`5e5332fbc`](https://github.com/vercel/vercel/commit/5e5332fbc9317a8f3cc4ed0b72ec1a2c76020891), [`027bce00b`](https://github.com/vercel/vercel/commit/027bce00b3821d9b4a8f7ec320cd1c43ab9f4215)]:
  - @vercel/build-utils@6.8.1
  - @vercel/node@2.15.4
  - @vercel/remix-builder@1.8.16
  - @vercel/static-build@1.3.39

## 31.0.1

### Patch Changes

- Updated dependencies [[`aa734efc6`](https://github.com/vercel/vercel/commit/aa734efc6c42badd4aa9bf64487904aa64e9bd49)]:
  - @vercel/next@3.8.8

## 31.0.0

### Major Changes

- Update `vc dev` redirect response to match production behavior ([#10143](https://github.com/vercel/vercel/pull/10143))

### Patch Changes

- require `--yes` to promote preview deployment ([#10135](https://github.com/vercel/vercel/pull/10135))

- [cli] Optimize write build result for vc build ([#10154](https://github.com/vercel/vercel/pull/10154))

- Only show relevant Project matches in Project selector ([#10114](https://github.com/vercel/vercel/pull/10114))

- [cli] Fix error message when token is invalid ([#10131](https://github.com/vercel/vercel/pull/10131))

- Updated dependencies [[`e4895d979`](https://github.com/vercel/vercel/commit/e4895d979b57e369e0618481c5974243887d72cc), [`346892210`](https://github.com/vercel/vercel/commit/3468922108f411482a72acd0331f0f2ee52a6d4c), [`346892210`](https://github.com/vercel/vercel/commit/3468922108f411482a72acd0331f0f2ee52a6d4c), [`a6de052ed`](https://github.com/vercel/vercel/commit/a6de052ed2f09cc80bf4c2d0f06bedd267a63cdc)]:
  - @vercel/next@3.8.7
  - @vercel/static-build@1.3.38
  - @vercel/build-utils@6.8.0
  - @vercel/remix-builder@1.8.15
  - @vercel/node@2.15.3

## 30.2.3

### Patch Changes

- [cli] do not force auto-assign value on deployments ([#10110](https://github.com/vercel/vercel/pull/10110))

- Updated dependencies [[`91406abdb`](https://github.com/vercel/vercel/commit/91406abdb0c332152fc6c7c1e4bd3a872b084434), [`2230ea6cc`](https://github.com/vercel/vercel/commit/2230ea6cc1b84c1f03227a4e197b7684635b5955), [`8b3a4146a`](https://github.com/vercel/vercel/commit/8b3a4146af68d2b7288c80a5b919d832dba929b5)]:
  - @vercel/node@2.15.2
  - @vercel/remix-builder@1.8.14
  - @vercel/static-build@1.3.37

## 30.2.2

### Patch Changes

- [cli] vc env pull should add `.env*.local` to `.gitignore` ([#10085](https://github.com/vercel/vercel/pull/10085))

- [cli] Fix team validation bug where you are apart of a team ([#10092](https://github.com/vercel/vercel/pull/10092))

- Add support for `vc dev` command with repo link ([#10082](https://github.com/vercel/vercel/pull/10082))

- Add support for `vc deploy --prebuilt` command with repo link ([#10083](https://github.com/vercel/vercel/pull/10083))

- Move readme copy logic to a helper function for `vc link` ([#10084](https://github.com/vercel/vercel/pull/10084))

- Add support for `vc pull` command with repo link ([#10078](https://github.com/vercel/vercel/pull/10078))

- Add support for `vc build` command with repo link ([#10075](https://github.com/vercel/vercel/pull/10075))

## 30.2.1

### Patch Changes

- Updated dependencies [[`a04bf557f`](https://github.com/vercel/vercel/commit/a04bf557fc6e1080a117428977d0993dec78b004)]:
  - @vercel/node@2.15.1
  - @vercel/static-build@1.3.36

## 30.2.0

### Minor Changes

- [node] Add isomorphic functions ([#9947](https://github.com/vercel/vercel/pull/9947))

### Patch Changes

- Add `client.fetchPaginated()` helper function ([#10054](https://github.com/vercel/vercel/pull/10054))

- Updated dependencies [[`bc5afe24c`](https://github.com/vercel/vercel/commit/bc5afe24c4547dbf798b939199e8212c4b34038e), [`49c717856`](https://github.com/vercel/vercel/commit/49c7178567ec5bcebe633b598c8c9c0e1aa40fbb), [`0039c8b5c`](https://github.com/vercel/vercel/commit/0039c8b5cea975316a62c4f6aaca5d66d731cc0d)]:
  - @vercel/node@2.15.0
  - @vercel/remix-builder@1.8.13
  - @vercel/static-build@1.3.35

## 30.1.2

### Patch Changes

- Publish missing build-utils ([`cd35071f6`](https://github.com/vercel/vercel/commit/cd35071f609d615d47bc04634c123b33768436cb))

- Updated dependencies [[`cd35071f6`](https://github.com/vercel/vercel/commit/cd35071f609d615d47bc04634c123b33768436cb)]:
  - @vercel/build-utils@6.7.5
  - @vercel/node@2.14.5
  - @vercel/remix-builder@1.8.12
  - @vercel/static-build@1.3.34

## 30.1.1

### Patch Changes

- [cli] vc build ignore '.env\*' & ignore files for '@vercel/static' ([#10056](https://github.com/vercel/vercel/pull/10056))

- [cli] Ensure .npmrc does not contain use-node-version ([#10049](https://github.com/vercel/vercel/pull/10049))

## 30.1.0

### Minor Changes

- New `vc promote` command ([#9984](https://github.com/vercel/vercel/pull/9984))

### Patch Changes

- Support `deploy` subcommand in "repo linked" mode ([#10013](https://github.com/vercel/vercel/pull/10013))

- [cli] Update `vc rollback` to use `lastRequestAlias` instead of `lastRollbackTarget` ([#10019](https://github.com/vercel/vercel/pull/10019))

- Fix `--cwd` flag with a relative path for `env`, `link`, `promote`, and `rollback` subcommands ([#10031](https://github.com/vercel/vercel/pull/10031))

- Updated dependencies [[`c6c19354e`](https://github.com/vercel/vercel/commit/c6c19354e852cfc1338b223058c4b07fdc71c723), [`b56ac2717`](https://github.com/vercel/vercel/commit/b56ac2717d6769eb400f9746f0a05431929b4501), [`c63679ea0`](https://github.com/vercel/vercel/commit/c63679ea0a6bc48c0759ccf3c0c0a8106bd324f0), [`c7bcea408`](https://github.com/vercel/vercel/commit/c7bcea408131df2d65338e50ce319a6d8e4a8a82)]:
  - @vercel/next@3.8.6
  - @vercel/build-utils@6.7.4
  - @vercel/node@2.14.4
  - @vercel/remix-builder@1.8.11
  - @vercel/static-build@1.3.33

## 30.0.0

### Major Changes

- Change `vc env pull` default output file to `.env.local` ([#9892](https://github.com/vercel/vercel/pull/9892))

- Remove `--platform-version` global common arg ([#9807](https://github.com/vercel/vercel/pull/9807))

### Minor Changes

- [cli] implement `vc deploy --prod --skip-build` ([#9836](https://github.com/vercel/vercel/pull/9836))

- New `vc redeploy` command ([#9956](https://github.com/vercel/vercel/pull/9956))

### Patch Changes

- Fix `vercel git connect` command when passing a URL parameter ([#9967](https://github.com/vercel/vercel/pull/9967))

## 29.4.0

### Minor Changes

- Add `vercel link --repo` flag to link to repository (multiple projects), rather than an individual project (alpha) ([#8931](https://github.com/vercel/vercel/pull/8931))

## 29.3.6

### Patch Changes

- Updated dependencies []:
  - @vercel/static-build@1.3.32

## 29.3.5

### Patch Changes

- Updated dependencies [[`2c950d47a`](https://github.com/vercel/vercel/commit/2c950d47aeb22a3de16f983259ea6f37a4555189), [`71b9f3a94`](https://github.com/vercel/vercel/commit/71b9f3a94b7922607f8f24bf7b2bd1742e62cc05), [`f00b08a82`](https://github.com/vercel/vercel/commit/f00b08a82085c3a63059f34f67f10ced92f2979c)]:
  - @vercel/static-build@1.3.31
  - @vercel/build-utils@6.7.3
  - @vercel/next@3.8.5
  - @vercel/node@2.14.3
  - @vercel/remix-builder@1.8.10

## 29.3.4

### Patch Changes

- Updated dependencies [[`67e556bc8`](https://github.com/vercel/vercel/commit/67e556bc80c821c233120a2ec1611adb8e195baa), [`ba10fb4dd`](https://github.com/vercel/vercel/commit/ba10fb4dd4155a75df79b98a0c43a6c42eac7b62)]:
  - @vercel/remix-builder@1.8.9
  - @vercel/next@3.8.4

## 29.3.3

### Patch Changes

- Updated dependencies [[`6c6f3ce9d`](https://github.com/vercel/vercel/commit/6c6f3ce9d228b1e038641e4bafb38c3487e7dff7)]:
  - @vercel/next@3.8.3

## 29.3.2

### Patch Changes

- [vc dev] Fix serverless function size limit condition ([#9961](https://github.com/vercel/vercel/pull/9961))

## 29.3.1

### Patch Changes

- Sort environment variables alphabetically in `vercel env pull` ([#9949](https://github.com/vercel/vercel/pull/9949))
- Skip 50MB zip size limit for Python ([#9944](https://github.com/vercel/vercel/pull/9944))

## 29.3.0

### Minor Changes

- [cli] remove `vc rollback` beta label ([#9928](https://github.com/vercel/vercel/pull/9928))

## 29.2.1

### Patch Changes

- Updated dependencies [[`6d5983eaa`](https://github.com/vercel/vercel/commit/6d5983eaaefe3fd2204f49c3228718ac64a452e3)]:
  - @vercel/remix-builder@1.8.8<|MERGE_RESOLUTION|>--- conflicted
+++ resolved
@@ -4,8 +4,8 @@
 
 ### Minor Changes
 
-<<<<<<< HEAD
-- Dependency optimization: Reduced package size and complexity while maintaining feature parity ([#XXXXX](https://github.com/vercel/vercel/pull/XXXXX))
+- Dependency optimization: Reduced package size and complexity while maintaining feature parity ([#13284](https://github.com/vercel/vercel/pull/13284))
+
   - Replaced `chalk` with `picocolors` (80% smaller, same functionality)
   - Replaced `node-fetch` with native fetch API (available in Node.js 18+)
   - Inlined small utility packages (`ms`, `bytes`, `strip-ansi`, `title`)
@@ -14,15 +14,6 @@
   - Removed deprecated packages (`codecov`, `glob`, `@types/jest-expect-message`)
   - Added modern alternatives (`c8`, `fast-glob`)
 
-### Impact
-
-- Reduced node_modules size from ~125MB to ≤50MB
-- Reduced package count from 194 to ≤115
-- Eliminated all deprecated packages
-- Reduced duplicate versions from 17 to ≤3
-- Maintained permissive license mix with no GPL/copy-left licenses
-- No changes to CLI UX or flags
-=======
 - Infer microfrontends.json and microfrontends.jsonc if rootDirectory not specified ([#13263](https://github.com/vercel/vercel/pull/13263))
 
 - Adds instrumentation detection to the `build` command ([#13271](https://github.com/vercel/vercel/pull/13271))
@@ -37,7 +28,6 @@
   - @vercel/node@5.1.15
   - @vercel/next@4.7.9
   - @vercel/static-build@2.7.7
->>>>>>> 4e3b121f
 
 ## 41.6.2
 
