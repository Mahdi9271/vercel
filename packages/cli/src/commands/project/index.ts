import Client from '../../util/client';
import { parseArguments } from '../../util/get-args';
import getInvalidSubcommand from '../../util/get-invalid-subcommand';
import getScope from '../../util/get-scope';
import handleError from '../../util/handle-error';
import { help } from '../help';
import add from './add';
import list from './list';
import rm from './rm';
import { projectCommand } from './command';
import { getFlagsSpecification } from '../../util/get-flags-specification';
import { ProjectTelemetryClient } from '../../util/telemetry/commands/project';
import output from '../../output-manager';

const COMMAND_CONFIG = {
  ls: ['ls', 'list'],
  add: ['add'],
  rm: ['rm', 'remove'],
};

export default async function main(client: Client) {
  const telemetryClient = new ProjectTelemetryClient({
    opts: {
      store: client.telemetryEventStore,
    },
  });

  let subcommand: string | string[];

  let parsedArgs = null;

  const flagsSpecification = getFlagsSpecification(projectCommand.options);

  // Parse CLI args
  try {
    parsedArgs = parseArguments(client.argv.slice(2), flagsSpecification);
  } catch (error) {
    handleError(error);
    return 1;
  }

<<<<<<< HEAD
=======
  parsedArgs.args = parsedArgs.args.slice(1);
  subcommand = parsedArgs.args[0] || 'list';
  const args = parsedArgs.args.slice(1);

>>>>>>> 736f3220
  if (parsedArgs.flags['--help']) {
    telemetryClient.trackCliFlagHelp('project', parsedArgs.args[0]);
    output.print(help(projectCommand, { columns: client.stderr.columns }));
    return 2;
  }

  const { contextName } = await getScope(client);

  switch (subcommand) {
    case 'ls':
    case 'list':
      telemetryClient.trackCliSubcommandList(subcommand);
      return await list(client, parsedArgs.flags, args, contextName);
    case 'add':
      telemetryClient.trackCliSubcommandAdd(subcommand);
      return await add(client, args, contextName);
    case 'rm':
    case 'remove':
      telemetryClient.trackCliSubcommandRm(subcommand);
      return await rm(client, args);
    default:
      output.error(getInvalidSubcommand(COMMAND_CONFIG));
      output.print(help(projectCommand, { columns: client.stderr.columns }));
      return 2;
  }
}<|MERGE_RESOLUTION|>--- conflicted
+++ resolved
@@ -39,13 +39,10 @@
     return 1;
   }
 
-<<<<<<< HEAD
-=======
   parsedArgs.args = parsedArgs.args.slice(1);
   subcommand = parsedArgs.args[0] || 'list';
   const args = parsedArgs.args.slice(1);
 
->>>>>>> 736f3220
   if (parsedArgs.flags['--help']) {
     telemetryClient.trackCliFlagHelp('project', parsedArgs.args[0]);
     output.print(help(projectCommand, { columns: client.stderr.columns }));
