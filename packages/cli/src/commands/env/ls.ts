import chalk from 'chalk';
import ms from 'ms';
import type {
  CustomEnvironment,
  ProjectEnvVariable,
  ProjectLinked,
} from '@vercel-internals/types';
import Client from '../../util/client';
import formatTable from '../../util/format-table';
import getEnvRecords from '../../util/env/get-env-records';
import { getEnvTargetPlaceholder } from '../../util/env/env-target';
import stamp from '../../util/output/stamp';
import { getCommandName } from '../../util/pkg-name';
import ellipsis from '../../util/output/ellipsis';
import { getCustomEnvironments } from '../../util/target/get-custom-environments';
import formatEnvironments from '../../util/env/format-environments';
import { formatProject } from '../../util/projects/format-project';
import output from '../../output-manager';
import { EnvLsTelemetryClient } from '../../util/telemetry/commands/env/ls';
<<<<<<< HEAD
=======
import { listSubcommand } from './command';
import { parseArguments } from '../../util/get-args';
import { getFlagsSpecification } from '../../util/get-flags-specification';
import handleError from '../../util/handle-error';
import { getLinkedProject } from '../../util/projects/link';
>>>>>>> 736f3220

export default async function ls(client: Client, argv: string[]) {
  const telemetryClient = new EnvLsTelemetryClient({
    opts: {
      store: client.telemetryEventStore,
    },
  });

<<<<<<< HEAD
export default async function ls(
  client: Client,
  link: ProjectLinked,
  opts: Partial<Options>,
  args: string[]
) {
  const telemetryClient = new EnvLsTelemetryClient({
    opts: {
      store: client.telemetryEventStore,
    },
  });
=======
  let parsedArgs;
  const flagsSpecification = getFlagsSpecification(listSubcommand.options);
  try {
    parsedArgs = parseArguments(argv, flagsSpecification);
  } catch (err) {
    handleError(err);
    return 1;
  }
  const { args } = parsedArgs;
>>>>>>> 736f3220

  if (args.length > 2) {
    output.error(
      `Invalid number of arguments. Usage: ${getCommandName(
        `env ls ${getEnvTargetPlaceholder()} <gitbranch>`
      )}`
    );
    return 1;
  }

  const [envTarget, envGitBranch] = args;
  telemetryClient.trackCliArgumentEnvironment(envTarget);
  telemetryClient.trackCliArgumentGitBranch(envGitBranch);
<<<<<<< HEAD
=======

  const link = await getLinkedProject(client);
  if (link.status === 'error') {
    return link.exitCode;
  } else if (link.status === 'not_linked') {
    output.error(
      `Your codebase isn’t linked to a project on Vercel. Run ${getCommandName(
        'link'
      )} to begin.`
    );
    return 1;
  }
  client.config.currentTeam =
    link.org.type === 'team' ? link.org.id : undefined;

>>>>>>> 736f3220
  const { project, org } = link;

  const lsStamp = stamp();

  const [envsResult, customEnvs] = await Promise.all([
    getEnvRecords(client, project.id, 'vercel-cli:env:ls', {
      target: envTarget,
      gitBranch: envGitBranch,
    }),
    getCustomEnvironments(client, project.id),
  ]);
  const { envs } = envsResult;

  const projectSlugLink = formatProject(org.slug, project.name);

  if (envs.length === 0) {
    output.log(
      `No Environment Variables found for ${projectSlugLink} ${chalk.gray(lsStamp())}`
    );
  } else {
    output.log(
      `Environment Variables found for ${projectSlugLink} ${chalk.gray(lsStamp())}`
    );
    client.stdout.write(`${getTable(link, envs, customEnvs)}\n`);
  }

  return 0;
}

function getTable(
  link: ProjectLinked,
  records: ProjectEnvVariable[],
  customEnvironments: CustomEnvironment[]
) {
  const label = records.some(env => env.gitBranch)
    ? 'environments (git branch)'
    : 'environments';
  return formatTable(
    ['name', 'value', label, 'created'],
    ['l', 'l', 'l', 'l', 'l'],
    [
      {
        name: '',
        rows: records.map(row => getRow(link, row, customEnvironments)),
      },
    ]
  );
}

function getRow(
  link: ProjectLinked,
  env: ProjectEnvVariable,
  customEnvironments: CustomEnvironment[]
) {
  let value: string;
  if (env.type === 'plain') {
    // replace space characters (line-break, etc.) with simple spaces
    // to make sure the displayed value is a single line
    const singleLineValue = env.value.replace(/\s/g, ' ');

    value = chalk.gray(ellipsis(singleLineValue, 19));
  } else if (env.type === 'system') {
    value = chalk.gray.italic(env.value);
  } else {
    value = chalk.gray.italic('Encrypted');
  }

  const now = Date.now();
  return [
    chalk.bold(env.key),
    value,
    formatEnvironments(link, env, customEnvironments),
    env.createdAt ? `${ms(now - env.createdAt)} ago` : '',
  ];
}<|MERGE_RESOLUTION|>--- conflicted
+++ resolved
@@ -17,14 +17,11 @@
 import { formatProject } from '../../util/projects/format-project';
 import output from '../../output-manager';
 import { EnvLsTelemetryClient } from '../../util/telemetry/commands/env/ls';
-<<<<<<< HEAD
-=======
 import { listSubcommand } from './command';
 import { parseArguments } from '../../util/get-args';
 import { getFlagsSpecification } from '../../util/get-flags-specification';
 import handleError from '../../util/handle-error';
 import { getLinkedProject } from '../../util/projects/link';
->>>>>>> 736f3220
 
 export default async function ls(client: Client, argv: string[]) {
   const telemetryClient = new EnvLsTelemetryClient({
@@ -33,19 +30,6 @@
     },
   });
 
-<<<<<<< HEAD
-export default async function ls(
-  client: Client,
-  link: ProjectLinked,
-  opts: Partial<Options>,
-  args: string[]
-) {
-  const telemetryClient = new EnvLsTelemetryClient({
-    opts: {
-      store: client.telemetryEventStore,
-    },
-  });
-=======
   let parsedArgs;
   const flagsSpecification = getFlagsSpecification(listSubcommand.options);
   try {
@@ -55,7 +39,6 @@
     return 1;
   }
   const { args } = parsedArgs;
->>>>>>> 736f3220
 
   if (args.length > 2) {
     output.error(
@@ -69,8 +52,6 @@
   const [envTarget, envGitBranch] = args;
   telemetryClient.trackCliArgumentEnvironment(envTarget);
   telemetryClient.trackCliArgumentGitBranch(envGitBranch);
-<<<<<<< HEAD
-=======
 
   const link = await getLinkedProject(client);
   if (link.status === 'error') {
@@ -86,7 +67,6 @@
   client.config.currentTeam =
     link.org.type === 'team' ? link.org.id : undefined;
 
->>>>>>> 736f3220
   const { project, org } = link;
 
   const lsStamp = stamp();
