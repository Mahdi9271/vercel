import ms from 'ms';
import { parseArguments } from '../../util/get-args';
import getProjectByCwdOrLink from '../../util/projects/get-project-by-cwd-or-link';
import handleError from '../../util/handle-error';
import { isErrnoException } from '@vercel/error-utils';
import requestPromote from './request-promote';
import promoteStatus from './status';
import { promoteCommand, statusSubcommand } from './command';
import { help } from '../help';
import { getFlagsSpecification } from '../../util/get-flags-specification';
import { PromoteTelemetryClient } from '../../util/telemetry/commands/promote';
import output from '../../output-manager';
<<<<<<< HEAD
=======
import type Client from '../../util/client';
>>>>>>> 736f3220

/**
 * `vc promote` command
 * @param {Client} client
 * @returns {Promise<number>} Resolves an exit code; 0 on success
 */
export default async (client: Client): Promise<number> => {
  let parsedArgs;
  const flagsSpecification = getFlagsSpecification(promoteCommand.options);
  try {
    parsedArgs = parseArguments(client.argv.slice(2), flagsSpecification);
  } catch (err) {
    handleError(err);
    return 1;
  }

  const telemetry = new PromoteTelemetryClient({
    opts: {
      store: client.telemetryEventStore,
    },
  });

  const needHelp = parsedArgs.flags['--help'];

  if (!parsedArgs.args[1] && needHelp) {
    telemetry.trackCliFlagHelp('promote');
    output.print(help(promoteCommand, { columns: client.stderr.columns }));
    return 2;
  }

  const yes = parsedArgs.flags['--yes'] ?? false;
  telemetry.trackCliFlagYes(parsedArgs.flags['--yes']);

  // validate the timeout
  let timeout = parsedArgs.flags['--timeout'];
  if (timeout && ms(timeout) === undefined) {
    output.error(`Invalid timeout "${timeout}"`);
    return 1;
  }

  telemetry.trackCliOptionTimeout(parsedArgs.flags['--timeout']);

  const actionOrDeployId = parsedArgs.args[1] || 'status';

  try {
    if (actionOrDeployId === 'status') {
      if (needHelp) {
        telemetry.trackCliFlagHelp('promote', 'status');
        output.print(
          help(statusSubcommand, {
            columns: client.stderr.columns,
            parent: promoteCommand,
          })
        );
        return 2;
      }
      telemetry.trackCliSubcommandStatus();
      const project = await getProjectByCwdOrLink({
        autoConfirm: Boolean(parsedArgs.flags['--yes']),
        client,
        commandName: 'promote',
        cwd: client.cwd,
        projectNameOrId: parsedArgs.args[2],
      });

      return await promoteStatus({
        client,
        project,
        timeout,
      });
    }

    telemetry.trackCliArgumentUrlOrDeploymentId(actionOrDeployId);
    return await requestPromote({
      client,
      deployId: actionOrDeployId,
      timeout,
      yes,
    });
  } catch (err) {
    if (isErrnoException(err)) {
      if (err.code === 'ERR_CANCELED') {
        return 0;
      }
      if (err.code === 'ERR_INVALID_CWD' || err.code === 'ERR_LINK_PROJECT') {
        // do not show the message
        return 1;
      }
    }

    output.prettyError(err);
    return 1;
  }
};<|MERGE_RESOLUTION|>--- conflicted
+++ resolved
@@ -10,10 +10,7 @@
 import { getFlagsSpecification } from '../../util/get-flags-specification';
 import { PromoteTelemetryClient } from '../../util/telemetry/commands/promote';
 import output from '../../output-manager';
-<<<<<<< HEAD
-=======
 import type Client from '../../util/client';
->>>>>>> 736f3220
 
 /**
  * `vc promote` command
