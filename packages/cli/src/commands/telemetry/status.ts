--- conflicted
+++ resolved
@@ -1,29 +1,10 @@
 import chalk from 'chalk';
-<<<<<<< HEAD
-import Client from '../../util/client';
-import output from '../../output-manager';
-=======
 import output from '../../output-manager';
 import type Client from '../../util/client';
->>>>>>> 736f3220
 
 export default async function status(client: Client) {
   const enabled = client.config.telemetry?.enabled !== false;
 
-<<<<<<< HEAD
-  const message =
-    status === 'disabled' ? chalk.red('Disabled') : chalk.green('Enabled');
-  output.print(`\n${chalk.bold('Telemetry status')}: ${message}\n\n`);
-
-  // TODO: enable this message when we have a proper URL
-  // const learnMoreMessage = `\n\nLearn more: ${chalk.cyan(`https://vercel.com/some-link`)}\n`;
-  const learnMoreMessage = ``;
-  const optedInMessage = `You have opted in to Vercel CLI telemetry${learnMoreMessage}`;
-  const optedOutMessage = `You have opted out of Vercel CLI telemetry\nNo data will be collected from your machine${learnMoreMessage}`;
-  const optedInorOutMessage =
-    status === 'disabled' ? optedOutMessage : optedInMessage;
-  output.print(optedInorOutMessage);
-=======
   const status = enabled ? chalk.green('Enabled') : chalk.red('Disabled');
   output.print('\n');
   output.log(`${chalk.bold('Telemetry status')}: ${status}\n`);
@@ -40,7 +21,6 @@
       `No data will be collected from your machine${learnMoreMessage}.`
     );
   }
->>>>>>> 736f3220
 
   return 0;
 }