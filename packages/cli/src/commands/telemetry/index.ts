import { handleError } from '../../util/error';
import { parseArguments } from '../../util/get-args';
import getSubcommand from '../../util/get-subcommand';
import { type Command, help } from '../help';
import status from './status';
import enable from './enable';
import disable from './disable';
import flush from './flush';
import {
  disableSubcommand,
  enableSubcommand,
  statusSubcommand,
  telemetryCommand,
  flushSubcommand,
} from './command';
import { getFlagsSpecification } from '../../util/get-flags-specification';
import { TelemetryTelemetryClient } from '../../util/telemetry/commands/telemetry';
import chalk from 'chalk';
import output from '../../output-manager';
import type Client from '../../util/client';
import { getCommandAliases } from '..';

const COMMAND_CONFIG = {
  status: getCommandAliases(statusSubcommand),
  enable: getCommandAliases(enableSubcommand),
  disable: getCommandAliases(disableSubcommand),
  flush: getCommandAliases(flushSubcommand),
};

export default async function telemetry(client: Client) {
  const telemetryClient = new TelemetryTelemetryClient({
    opts: {
      store: client.telemetryEventStore,
    },
  });
  let parsedArguments;

  const flagsSpecification = getFlagsSpecification(telemetryCommand.options);

  try {
    parsedArguments = parseArguments(client.argv.slice(2), flagsSpecification);
  } catch (err) {
    handleError(err);
    return 1;
  }

<<<<<<< HEAD
  const { subcommand, args } = getSubcommand(
=======
  const { subcommand, subcommandOriginal } = getSubcommand(
>>>>>>> 64fa9cc3
    parsedArguments.args.slice(1),
    COMMAND_CONFIG
  );

  const needHelp = parsedArguments.flags['--help'];

  function printHelp(command: Command) {
    output.print(
      help(command, {
        columns: client.stderr.columns,
        parent: telemetryCommand,
      })
    );
  }

  if (!subcommand && needHelp) {
    telemetryClient.trackCliFlagHelp('telemetry', subcommand);
    output.print(help(telemetryCommand, { columns: client.stderr.columns }));
    return 2;
  }

  switch (subcommand) {
    case 'status':
      if (needHelp) {
        telemetryClient.trackCliFlagHelp('telemetry', subcommandOriginal);
        printHelp(statusSubcommand);
        return 2;
      }
      telemetryClient.trackCliSubcommandStatus(subcommandOriginal);
      return status(client);
    case 'flush':
      return flush(client, args);
    case 'enable':
      if (needHelp) {
        telemetryClient.trackCliFlagHelp('telemetry', subcommandOriginal);
        printHelp(enableSubcommand);
        return 2;
      }
      telemetryClient.trackCliSubcommandEnable(subcommandOriginal);
      return enable(client);
    case 'disable':
      if (needHelp) {
        telemetryClient.trackCliFlagHelp('telemetry', subcommandOriginal);
        printHelp(disableSubcommand);
        return 2;
      }
      return disable(client);
    default: {
      const errorMessage =
        parsedArguments.args.length !== 2
          ? 'Invalid number of arguments'
          : 'Invalid subcommand';
      output.print(
        `${chalk.red('Error')}: ${errorMessage}. See help instructions for usage:\n`
      );
      output.print(help(telemetryCommand, { columns: client.stderr.columns }));
      return 2;
    }
  }
}<|MERGE_RESOLUTION|>--- conflicted
+++ resolved
@@ -44,11 +44,7 @@
     return 1;
   }
 
-<<<<<<< HEAD
-  const { subcommand, args } = getSubcommand(
-=======
-  const { subcommand, subcommandOriginal } = getSubcommand(
->>>>>>> 64fa9cc3
+  const { subcommand, args, subcommandOriginal } = getSubcommand(
     parsedArguments.args.slice(1),
     COMMAND_CONFIG
   );
