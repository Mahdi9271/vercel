import { getContext } from '../get-context';
import { CacheOptions, RuntimeCache } from './types';
import { InMemoryCache } from './in-memory-cache';
import { BuildCache } from './build-client';

const defaultKeyHashFunction = (key: string) => {
  let hash = 5381;
  for (let i = 0; i < key.length; i++) {
    hash = (hash * 33) ^ key.charCodeAt(i);
  }
  return (hash >>> 0).toString(16); // Convert the hash to a string
};

const defaultNamespaceSeparator = '$';

let inMemoryCacheInstance: InMemoryCache | null = null;
let buildCacheInstance: BuildCache | null = null;

/**
 * Retrieves the Vercel Runtime Cache.
 *
 * Keys are hashed to ensure they are unique and consistent. The hashing function can be overridden by providing a custom
 * `keyHashFunction` in the `cacheOptions` parameter.
 *
 * To specify a namespace for the cache keys, you can pass a `namespace` option in the `cacheOptions` parameter. If
 * a namespace is provided, the cache keys will be prefixed with the namespace followed by a separator (default is `$`). The
 * namespaceSeparator can also be customized using the `namespaceSeparator` option.
 *
 * @param cacheOptions - Optional configuration for the cache.
 * @returns An instance of the Vercel Runtime Cache.
 * @throws {Error} If no cache is available in the context and `InMemoryCache` cannot be created.
 */
export const getCache = (cacheOptions?: CacheOptions): RuntimeCache => {
  const resolveCache = () => {
    let cache: RuntimeCache;
    if (getContext().cache) {
      cache = getContext().cache as RuntimeCache;
    } else {
      cache = getCacheImplementation(
        process.env.SUSPENSE_CACHE_DEBUG === 'true'
      );
    }
    return cache;
  };
  return wrapWithKeyTransformation(
    resolveCache,
    createKeyTransformer(cacheOptions)
  );
};

function createKeyTransformer(
  cacheOptions?: CacheOptions
): (key: string) => string {
  const hashFunction = cacheOptions?.keyHashFunction || defaultKeyHashFunction;

  return (key: string) => {
    if (!cacheOptions?.namespace) return hashFunction(key);

    const separator =
      cacheOptions.namespaceSeparator || defaultNamespaceSeparator;
    return `${cacheOptions.namespace}${separator}${hashFunction(key)}`;
  };
}

function wrapWithKeyTransformation(
  resolveCache: () => RuntimeCache,
  makeKey: (key: string) => string
): RuntimeCache {
  return {
    get: (key: string) => {
<<<<<<< HEAD
      return cache.get(makeKey(key));
=======
      return resolveCache().get(makeKey(key));
>>>>>>> a3a9481f
    },
    set: (
      key: string,
      value: unknown,
      options?: { name?: string; tags?: string[]; ttl?: number }
    ) => {
      return resolveCache().set(makeKey(key), value, options);
    },
    delete: (key: string) => {
      return resolveCache().delete(makeKey(key));
    },
    expireTag: (tag: string | string[]) => {
      return resolveCache().expireTag(tag);
    },
  };
}

let warnedCacheUnavailable = false;

function getCacheImplementation(debug?: boolean): RuntimeCache {
  if (!inMemoryCacheInstance) {
    inMemoryCacheInstance = new InMemoryCache();
  }

  if (process.env.RUNTIME_CACHE_DISABLE_BUILD_CACHE === 'true') {
    debug && console.log('Using InMemoryCache as build cache is disabled');
    return inMemoryCacheInstance;
  }

  const { RUNTIME_CACHE_ENDPOINT, RUNTIME_CACHE_HEADERS } = process.env;

  if (debug) {
    console.log('Runtime cache environment variables:', {
      RUNTIME_CACHE_ENDPOINT,
      RUNTIME_CACHE_HEADERS,
    });
  }

  if (!RUNTIME_CACHE_ENDPOINT || !RUNTIME_CACHE_HEADERS) {
    if (!warnedCacheUnavailable) {
      console.warn(
        'Runtime Cache unavailable in this environment. Falling back to in-memory cache.'
      );
      warnedCacheUnavailable = true;
    }
    return inMemoryCacheInstance;
  }

  if (!buildCacheInstance) {
    let parsedHeaders: Record<string, string> = {};
    try {
      parsedHeaders = JSON.parse(RUNTIME_CACHE_HEADERS);
    } catch (e) {
      console.error('Failed to parse RUNTIME_CACHE_HEADERS:', e);
      return inMemoryCacheInstance;
    }
    buildCacheInstance = new BuildCache({
      endpoint: RUNTIME_CACHE_ENDPOINT,
      headers: parsedHeaders,
      onError: (error: Error) => console.error(error),
    });
  }

  return buildCacheInstance;
}

export enum PkgCacheState {
  Fresh = 'fresh',
  Stale = 'stale',
  Expired = 'expired',
  NotFound = 'notFound',
  Error = 'error',
}

export const HEADERS_VERCEL_CACHE_STATE = 'x-vercel-cache-state';
export const HEADERS_VERCEL_REVALIDATE = 'x-vercel-revalidate';
export const HEADERS_VERCEL_CACHE_TAGS = 'x-vercel-cache-tags';
export const HEADERS_VERCEL_CACHE_ITEM_NAME = 'x-vercel-cache-item-name';<|MERGE_RESOLUTION|>--- conflicted
+++ resolved
@@ -68,11 +68,7 @@
 ): RuntimeCache {
   return {
     get: (key: string) => {
-<<<<<<< HEAD
-      return cache.get(makeKey(key));
-=======
       return resolveCache().get(makeKey(key));
->>>>>>> a3a9481f
     },
     set: (
       key: string,
