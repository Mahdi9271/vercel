{
  "name": "@vercel/express",
  "version": "0.0.17",
  "license": "Apache-2.0",
  "main": "./dist/index.js",
  "homepage": "https://vercel.com/docs",
  "publishConfig": {
    "access": "public"
  },
  "repository": {
    "type": "git",
    "url": "https://github.com/vercel/vercel.git",
    "directory": "packages/express"
  },
  "scripts": {
    "build": "node ../../utils/build-builder.mjs",
    "vitest-run": "vitest -c ../../vitest.config.mts",
    "vitest-unit": "glob --absolute 'test/unit/**/*.test.ts' 'test/unit/**/*.test.mts'",
    "type-check": "tsc --noEmit"
  },
  "files": [
    "dist",
    "edge-entry.js"
  ],
  "dependencies": {
<<<<<<< HEAD
    "@types/fs-extra": "11",
    "@vercel/nft": "0.30.1",
    "@vercel/node": "5.3.22",
    "@vercel/static-config": "3.1.2",
    "path-to-regexp": "8.3.0",
    "rolldown": "1.0.0-beta.35",
    "ts-morph": "12.0.0",
    "zod": "4.1.9"
=======
    "@vercel/static-config": "3.1.2",
    "@vercel/node": "5.3.23",
    "ts-morph": "12.0.0"
>>>>>>> c10395ad
  },
  "devDependencies": {
    "@types/jest": "27.5.1",
    "@types/node": "14.18.33",
    "@vercel/build-utils": "12.1.0",
    "execa": "3.2.0",
    "fs-extra": "11.1.0",
    "jest-junit": "16.0.0",
    "vite": "^5.1.6",
    "vitest": "^2.0.1"
  }
}<|MERGE_RESOLUTION|>--- conflicted
+++ resolved
@@ -23,7 +23,6 @@
     "edge-entry.js"
   ],
   "dependencies": {
-<<<<<<< HEAD
     "@types/fs-extra": "11",
     "@vercel/nft": "0.30.1",
     "@vercel/node": "5.3.22",
@@ -32,11 +31,6 @@
     "rolldown": "1.0.0-beta.35",
     "ts-morph": "12.0.0",
     "zod": "4.1.9"
-=======
-    "@vercel/static-config": "3.1.2",
-    "@vercel/node": "5.3.23",
-    "ts-morph": "12.0.0"
->>>>>>> c10395ad
   },
   "devDependencies": {
     "@types/jest": "27.5.1",
